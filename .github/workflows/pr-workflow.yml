--- conflicted
+++ resolved
@@ -152,21 +152,11 @@
           aws-access-key-id: ${{ secrets.AWS_ACCESS_KEY_ID }}
           aws-secret-access-key: ${{ secrets.AWS_SECRET_ACCESS_KEY }}
           aws-region: ${{needs.build.outputs.REGION}}
-<<<<<<< HEAD
       - name: Check out pr branch
         uses: actions/checkout@v2.3.4
         with:
           ref: ${{ github.sha }}
       - name: api_integration_test
-=======
-      - name: Remove build artifacts
-        if: needs.deploy.result == 'success' || needs.deploy.result == 'failure' 
-        run: |
-          aws s3 rb s3://${{needs.build.outputs.DIST_OUTPUT_BUCKET}}-${{needs.build.outputs.REGION}} --force
-          aws s3 rb s3://${{needs.build.outputs.TEMPLATE_OUTPUT_BUCKET}} --force
-      - name: Remove stack
-        if: needs.deploy.result == 'success'
->>>>>>> e40289ff
         run: |
           STACK_NAME=${{needs.deploy.outputs.STACK_NAME}}
           SOLUTION_NAME=${{needs.build.outputs.SOLUTION_NAME}}
@@ -213,28 +203,28 @@
           pytest source/api/tests/test_api_integration.py -vv
           aws iam detach-role-policy --role-name $AMC_GLUE_JOB_ROLE_NAME --policy-arn "arn:aws:iam::aws:policy/AmazonS3FullAccess"
 
-  # cleanup:
-  #   if: always()
-  #   needs: 
-  #     - deploy
-  #     - build
-  #     - integration_test
-  #   runs-on: ubuntu-latest
-  #   steps:
-  #     - name: Initialize AWS credentials
-  #       uses: aws-actions/configure-aws-credentials@v1
-  #       with:
-  #         aws-access-key-id: ${{ secrets.AWS_ACCESS_KEY_ID }}
-  #         aws-secret-access-key: ${{ secrets.AWS_SECRET_ACCESS_KEY }}
-  #         aws-region: ${{needs.build.outputs.REGION}}
-  #     - name: Remove build artifacts
-  #       run: |
-  #         aws s3 rb s3://${{needs.build.outputs.DIST_OUTPUT_BUCKET}}-${{needs.build.outputs.REGION}} --force
-  #         aws s3 rb s3://${{needs.build.outputs.TEMPLATE_OUTPUT_BUCKET}} --force
-  #     - name: Remove stack
-  #       if: needs.deploy.result == 'success'
-  #       run: |
-  #         STACK_NAME=${{needs.deploy.outputs.STACK_NAME}}
-  #         echo "Removing stack $STACK_NAME"
-  #         aws cloudformation delete-stack --stack-name $STACK_NAME
-  #         aws cloudformation wait stack-delete-complete --stack-name $STACK_NAME+#  cleanup:
+#     if: always()
+#     needs: 
+#       - deploy
+#       - build
+#     runs-on: ubuntu-latest
+#     steps:
+#       - name: Initialize AWS credentials
+#         uses: aws-actions/configure-aws-credentials@v1
+#         with:
+#           aws-access-key-id: ${{ secrets.AWS_ACCESS_KEY_ID }}
+#           aws-secret-access-key: ${{ secrets.AWS_SECRET_ACCESS_KEY }}
+#           aws-region: ${{needs.build.outputs.REGION}}
+#       - name: Remove build artifacts
+#         if: needs.deploy.result == 'success' || needs.deploy.result == 'failure' 
+#         run: |
+#           aws s3 rb s3://${{needs.build.outputs.DIST_OUTPUT_BUCKET}}-${{needs.build.outputs.REGION}} --force
+#           aws s3 rb s3://${{needs.build.outputs.TEMPLATE_OUTPUT_BUCKET}} --force
+#       - name: Remove stack
+#         if: needs.deploy.result == 'success'
+#         run: |
+#           STACK_NAME=${{needs.deploy.outputs.STACK_NAME}}
+#           echo "Removing stack $STACK_NAME"
+#           aws cloudformation delete-stack --stack-name $STACK_NAME
+#           aws cloudformation wait stack-delete-complete --stack-name $STACK_NAME