--- conflicted
+++ resolved
@@ -160,84 +160,6 @@
           aws cloudformation create-stack --stack-name $STACK_NAME --template-url $TEMPLATE --parameters ParameterKey=AdminEmail,ParameterValue=$EMAIL ParameterKey=DataBucketName,ParameterValue=$DATA_BUCKET_NAME --capabilities CAPABILITY_IAM CAPABILITY_NAMED_IAM CAPABILITY_AUTO_EXPAND --disable-rollback
           aws cloudformation wait stack-create-complete --stack-name $STACK_NAME
 
-<<<<<<< HEAD
-=======
-  integration_test:
-    needs:
-      - build
-      - deploy
-    runs-on: ubuntu-latest
-    outputs:
-      AMC_GLUE_JOB_ROLE_NAME: ${{ steps.api_test.outputs.AMC_GLUE_JOB_ROLE_NAME }}
-    steps:
-      - name: Set up Python 3.10
-        uses: actions/setup-python@v4
-        with:
-          python-version: '3.10'
-      - name: Initialize AWS credentials
-        uses: aws-actions/configure-aws-credentials@v1
-        with:
-          aws-access-key-id: ${{ secrets.AWS_ACCESS_KEY_ID }}
-          aws-secret-access-key: ${{ secrets.AWS_SECRET_ACCESS_KEY }}
-          aws-region: ${{needs.build.outputs.REGION}}
-      - name: Check out pr branch
-        uses: actions/checkout@v2.3.4
-        with:
-          ref: ${{ github.sha }}
-      - name: Run API Tests
-        id: api_test
-        run: |
-          STACK_NAME=${{needs.deploy.outputs.STACK_NAME}}
-          echo "STACK_NAME=$STACK_NAME" >> $GITHUB_OUTPUT
-          SOLUTION_NAME=${{needs.build.outputs.SOLUTION_NAME}}
-          echo "SOLUTION_NAME=$SOLUTION_NAME" >> $GITHUB_OUTPUT
-          VERSION=${{needs.build.outputs.VERSION}}
-          echo "VERSION=$VERSION" >> $GITHUB_OUTPUT
-          RESOURCE_ID=$(aws cloudformation describe-stack-resources --stack-name $STACK_NAME --logical-resource-id GlueStack --query "StackResources[0].PhysicalResourceId")
-          echo "RESOURCE_ID=$RESOURCE_ID" >> $GITHUB_OUTPUT
-          NESTED_STACK_ID=$(echo $RESOURCE_ID | cut -d "/" -f 2)
-          echo "NESTED_STACK_ID=$NESTED_STACK_ID" >> $GITHUB_OUTPUT
-          AMC_GLUE_JOB_NAME=$(aws cloudformation describe-stack-resources --stack-name $NESTED_STACK_ID --logical-resource-id "AmcGlueJob" --query "StackResources[0].PhysicalResourceId")
-          AMC_GLUE_JOB_NAME=$(echo "$AMC_GLUE_JOB_NAME" | tr -d '"')
-          ARTIFACT_BUCKET=$(aws cloudformation describe-stack-resources --stack-name $STACK_NAME --logical-resource-id "ArtifactBucket" --query "StackResources[0].PhysicalResourceId")
-          ARTIFACT_BUCKET=$(echo $ARTIFACT_BUCKET | tr -d '"')
-          echo "ARTIFACT_BUCKET=$ARTIFACT_BUCKET" >> $GITHUB_OUTPUT
-          ROLE_NAME=$(aws cloudformation describe-stack-resources --stack-name $STACK_NAME --logical-resource-id "AmcApiAccessRole" --query "StackResources[0].PhysicalResourceId")
-          ROLE_NAME=$(echo $ROLE_NAME | tr -d '"')
-          echo "ROLE_NAME=$ROLE_NAME" >> $GITHUB_OUTPUT
-          CURRENT_ASSUME_ROLE_POLICY1=$(aws iam get-role --role-name $ROLE_NAME --query "Role.AssumeRolePolicyDocument.Statement[0]")
-          CURRENT_ASSUME_ROLE_POLICY2=$(aws iam get-role --role-name $ROLE_NAME --query "Role.AssumeRolePolicyDocument.Statement[1]")
-          TEST_ACCOUNT_ID=$(aws sts get-caller-identity --query Account)
-          TEST_ACCOUNT_ID=$(echo $TEST_ACCOUNT_ID | tr -d '"')
-          TEST_USER_ARN="arn:aws:iam::$TEST_ACCOUNT_ID:user/githubBuilderBot"
-          TEST_USER_ASSUME_ROLE_POLICY='{"Effect":"Allow","Principal":{"AWS":"'"$TEST_USER_ARN"'"},"Action":"sts:AssumeRole"}'
-          echo "TEST_USER_ASSUME_ROLE_POLICY=$TEST_USER_ASSUME_ROLE_POLICY" >> $GITHUB_OUTPUT
-          TEST_IAM_USER_POLICY='{"Version":"2012-10-17","Statement":['$CURRENT_ASSUME_ROLE_POLICY1', '$CURRENT_ASSUME_ROLE_POLICY2', '$TEST_USER_ASSUME_ROLE_POLICY']}'
-          aws iam update-assume-role-policy --role-name $ROLE_NAME --policy-document "$TEST_IAM_USER_POLICY"
-          AMC_GLUE_JOB_ROLE_NAME=$(aws cloudformation describe-stack-resources --stack-name $NESTED_STACK_ID --logical-resource-id "AmcGlueJobRole" --query "StackResources[0].PhysicalResourceId")
-          AMC_GLUE_JOB_ROLE_NAME=$(echo $AMC_GLUE_JOB_ROLE_NAME | tr -d '"')
-          echo "AMC_GLUE_JOB_ROLE_NAME=$AMC_GLUE_JOB_ROLE_NAME" >> $GITHUB_ENV
-          echo "AMC_GLUE_JOB_ROLE_NAME=$AMC_GLUE_JOB_ROLE_NAME" >> $GITHUB_OUTPUT
-          export AMC_GLUE_JOB_NAME=$AMC_GLUE_JOB_NAME
-          export AMC_API_ROLE_ARN="arn:aws:iam::$TEST_ACCOUNT_ID:role/$ROLE_NAME"
-          export TEST_S3_BUCKET_NAME=${{ secrets.DATA_BUCKET_NAME }}
-          export AMC_ENDPOINT_URL=${{ secrets.AMC_API_ENDPOINT }}
-          export TEST_OUTPUT_BUCKET=$ARTIFACT_BUCKET
-          export SOLUTION_NAME=$SOLUTION_NAME
-          export CUSTOMER_MANAGED_KEY=''
-          export AWS_XRAY_CONTEXT_MISSING='LOG_ERROR'
-          export botoConfig="{}"
-          export VERSION=$VERSION
-          export AWS_REGION="us-east-1"
-          aws iam attach-role-policy --role-name $AMC_GLUE_JOB_ROLE_NAME --policy-arn "arn:aws:iam::aws:policy/AmazonS3FullAccess"
-          VENV=$(mktemp -d) && echo "$VENV"
-          python3.10 -m venv "$VENV"
-          source "$VENV"/bin/activate
-          ls -l
-          pip3 install -r source/api/tests/requirements-test.txt
-          pytest source/api/tests/test_api_integration.py -vv
-
->>>>>>> 1b0d9f5b
   cleanup:
     if: always()
     needs: 
