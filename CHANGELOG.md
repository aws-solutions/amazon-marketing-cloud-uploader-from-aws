--- conflicted
+++ resolved
@@ -16,11 +16,8 @@
 - Automate front-end tests [#32]
 - Automate build and deploy tests [#34]  
 - Invalid email addresses should normalize to empty string and added unit tests to github pr-workflow. [#63]
-<<<<<<< HEAD
 - Add Import/Export to Step 3 (Define columns), so user can import or export column schema for AMC ingestion. [#48]
-=======
 - Use custom lambda layer for aws-xray-sdk [#68]
->>>>>>> 2f7a15a4
 
 ### Changed
 
