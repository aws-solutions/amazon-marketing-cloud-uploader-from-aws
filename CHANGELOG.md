--- conflicted
+++ resolved
@@ -15,11 +15,8 @@
 - Automate build and deploy tests [#34]
 - Invalid email addresses should normalize to empty string and added unit tests to github pr-workflow. [#63]
 - Use custom lambda layer for aws-xray-sdk [#68]
-<<<<<<< HEAD
 - Add LiveRamp Identifier [#40]
-=======
 - Add Pre-commit, fix SonarCube/SonarLint issues [#16]
->>>>>>> 2a54d46d
 
 ### Changed
 
