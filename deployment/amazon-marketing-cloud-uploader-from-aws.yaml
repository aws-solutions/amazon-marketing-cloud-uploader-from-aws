AWSTemplateFormatVersion: "2010-09-09"
Description: "(SO0222) - amcufa %%VERSION%%. This is the base AWS CloudFormation template that defines resources and nested stacks for this solution."

Parameters:
  AdminEmail:
    Description: "Email address of the webapp administrator"
    Type: String
  DataBucketName:
    Description: "Name of the S3 bucket from which source data will be uploaded. Bucket is NOT created by this CFT."
    Type: String
  CustomerManagedKey:
    Description: "(Optional) ARN of a customer managed KMS encryption key (CMK) to use for encryption and decryption of original data files during the ETL pipeline and query computation in AMC."
    Type: String
    Default: ""

Conditions:
  EnableCmkEncryptionCondition: !Not [!Equals [!Ref CustomerManagedKey, ""]]
  EnableAnonymousData: !Equals [ !FindInMap [AnonymousData,SendAnonymousData,Data], Yes]

Mappings:
  Application:
    Solution:
      Id: "SO0222"
      Name: "amcufa"
      Version: "%%VERSION%%"
      AppRegistryApplicationName: 'amazon-marketing-cloud-uploader-from-aws'
      ApplicationType: 'AWS-Solutions'
    SourceCode:
      GlobalS3Bucket: "%%GLOBAL_BUCKET_NAME%%"
      TemplateKeyPrefix: "%%SOLUTION_NAME%%/%%VERSION%%"
      RegionalS3Bucket: "%%REGIONAL_BUCKET_NAME%%"
      CodeKeyPrefix: "%%SOLUTION_NAME%%/%%VERSION%%"
  AnonymousData:
    SendAnonymousData:
      Data: Yes

Resources:

<<<<<<< HEAD
  # Encryption

  SystemKey:
    Type: 'AWS::KMS::Key'
    Properties:
      Description: KMS key for encrypting stack resources
      EnableKeyRotation: true
      KeyPolicy:
        Version: '2012-10-17'
        Statement:
          - Effect: Allow
            Principal:
              AWS: !Sub 'arn:aws:iam::${AWS::AccountId}:root'
            Action: 'kms:*'
            Resource: '*'
          - Effect: Allow
            Principal:
              Service: "s3.amazonaws.com"
            Action:
              - 'kms:Decrypt'
              - 'kms:GenerateDataKey*'
            Resource: '*'
            Condition:
              StringEquals:
                'aws:SourceAccount': !Ref 'AWS::AccountId'
          - Effect: Allow
            Principal:
              Service: 'dynamodb.amazonaws.com'
            # At a minimum, DynamoDB requires the following permissions on a customer managed key: 
            # (https://docs.aws.amazon.com/amazondynamodb/latest/developerguide/encryption.usagenotes.html)
            Action: 
              - 'kms:Encrypt'
              - 'kms:Decrypt'
              - 'kms:ReEncrypt*'
              - 'kms:GenerateDataKey*'
              - 'kms:DescribeKey'
              - 'kms:CreateGrant'
            Resource: '*'
            Condition:
              StringEquals:
                'aws:SourceAccount': !Ref 'AWS::AccountId'

  SystemKeyAlias:
    Type: 'AWS::KMS::Alias'
    Properties:
      AliasName: !Sub alias/${AWS::StackName}
      TargetKeyId: !Ref SystemKey

=======
>>>>>>> 58d37779
  # S3

  ArtifactBucketPolicy:
    Type: AWS::S3::BucketPolicy
    Properties:
      Bucket: !Ref ArtifactBucket
      PolicyDocument:
        Version: 2012-10-17
        Statement:
<<<<<<< HEAD
=======
          - Effect: Allow
            Principal:
              AWS: !Sub 'arn:aws:iam::${DataUploadAccountId}:root'
            Action:
              - 's3:GetObject'
              - 's3:GetObjectVersion'
            Resource: !Sub "arn:aws:s3:::${ArtifactBucket}/*"
          - Effect: Allow
            Principal:
              AWS: !Sub 'arn:aws:iam::${DataUploadAccountId}:root'
            Action:
              - 's3:ListBucket'
            Resource: !Sub "arn:aws:s3:::${ArtifactBucket}"
>>>>>>> 58d37779
          - Effect: Deny
            Principal: "*"
            Action: "*"
            Resource: !Sub "arn:aws:s3:::${ArtifactBucket}/*"
            Condition:
              Bool:
                aws:SecureTransport: false

  ArtifactLogsBucketPolicy:
    Type: AWS::S3::BucketPolicy
    Properties:
      Bucket: !Ref ArtifactLogsBucket
      PolicyDocument:
        Version: 2012-10-17
        Statement:
          - Effect: Deny
            Principal: "*"
            Action: "*"
            Resource: !Sub "arn:aws:s3:::${ArtifactLogsBucket}/*"
            Condition:
              Bool:
                aws:SecureTransport: false
<<<<<<< HEAD
                
=======
>>>>>>> 58d37779

  ArtifactLogsBucket:
    DeletionPolicy: "Delete"
    Type: AWS::S3::Bucket
    Properties:
      AccessControl: LogDeliveryWrite
      BucketEncryption:
        ServerSideEncryptionConfiguration:
          - ServerSideEncryptionByDefault: !If
              - EnableCmkEncryptionCondition
              -
                SSEAlgorithm: "aws:kms"
                KMSMasterKeyID: !Ref CustomerManagedKey
              - 
                SSEAlgorithm: aws:kms
                KMSMasterKeyID: !Ref SystemKeyAlias
      PublicAccessBlockConfiguration:
        BlockPublicAcls: true
        BlockPublicPolicy: true
        IgnorePublicAcls: true
        RestrictPublicBuckets: true
      LifecycleConfiguration:
        Rules:
          - Id: "Keep access logs for 3 days"
            Status: Enabled
            Prefix: "access_logs/"
            ExpirationInDays: 3
            AbortIncompleteMultipartUpload:
              DaysAfterInitiation: 1
      Tags:
        - Key: "Environment"
          Value: "amcufa"
    Metadata:
      cfn_nag:
        rules_to_suppress:
          - id: W35
            reason: "Used to store access logs for other buckets"
          - id: W51
            reason: "Bucket is private and does not need a bucket policy"

  ArtifactBucket:
    Type: AWS::S3::Bucket
    DependsOn:
      - AmcUploadLambdaPermission
    DeletionPolicy: "Delete"
    Properties:
      BucketName:
        'Fn::Join':
          - ""
          - - !Ref "AWS::StackName"
            - "-etl-artifacts-"
            - !GetAtt GetShortUUID.Data
      BucketEncryption:
        ServerSideEncryptionConfiguration:
          - ServerSideEncryptionByDefault: !If
              - EnableCmkEncryptionCondition
              -
                SSEAlgorithm: "aws:kms"
                KMSMasterKeyID: !Ref CustomerManagedKey
              - SSEAlgorithm: "AES256"
      LoggingConfiguration:
        DestinationBucketName: !Ref ArtifactLogsBucket
        LogFilePrefix: "access_logs/"
      PublicAccessBlockConfiguration:
        BlockPublicAcls: true
        BlockPublicPolicy: true
        IgnorePublicAcls: true
        RestrictPublicBuckets: true
      LifecycleConfiguration:
        Rules:
          - Id: "Keep ETL artifacts for 3 days"
            Status: Enabled
            Prefix: "amc/"
            ExpirationInDays: 3
            AbortIncompleteMultipartUpload:
              DaysAfterInitiation: 1
      NotificationConfiguration:
        LambdaConfigurations:
          - Event: 's3:ObjectCreated:*'
            Function: !GetAtt AmcUploadLambdaFunction.Arn
            Filter:
              S3Key:
                Rules:
                  - Name: suffix
                    Value: '.gz'
                  - Name: prefix
                    Value: 'amc/'
      Tags:
        - Key: "Environment"
          Value: "amcufa"

  # Tables

  SystemTable:
    Type: AWS::DynamoDB::Table
    Properties:
      PointInTimeRecoverySpecification:
        PointInTimeRecoveryEnabled: true
      SSESpecification:
        SSEType: KMS
        SSEEnabled: true
        KMSMasterKeyId: !Ref SystemKeyAlias
      BillingMode: PAY_PER_REQUEST
      AttributeDefinitions:
        - AttributeName: Name
          AttributeType: S
      KeySchema:
        - AttributeName: Name
          KeyType: HASH
      Tags:
        - Key: "Environment"
          Value: "amcufa"

  # Lambda
  
  LambdaLayer:
    Type: "AWS::Lambda::LayerVersion"
    Properties:
      CompatibleRuntimes:
        - python3.9
      Content:
        S3Bucket: !Join ["-", [!FindInMap ["Application", "SourceCode", "RegionalS3Bucket"], Ref: "AWS::Region"]]
        S3Key:
          !Join [
            "/",
            [
              !FindInMap ["Application", "SourceCode", "CodeKeyPrefix"],
              "lambda_layer_python3.9.zip",
            ],
          ]
      Description: 
        !Join [
          "",
          [
            "Python 3.9 packages for ",
            !FindInMap ["Application", "Solution", "Name"]
          ]
        ]
      LayerName:
        !Join [
          "",
          [
            !FindInMap [ "Application", "Solution", "Name" ],
            "-python39"
          ]
        ]
      LicenseInfo: Apache-2.0

  AmcUploadLambdaPermission:
    Type: AWS::Lambda::Permission
    Properties:
      Action: 'lambda:InvokeFunction'
      FunctionName: !Ref AmcUploadLambdaFunction
      Principal: s3.amazonaws.com
      SourceArn:
        'Fn::Join':
          - ""
          - - 'arn:aws:s3:::'
            - !Ref "AWS::StackName"
            - '-etl-artifacts-'
            - !GetAtt GetShortUUID.Data
      SourceAccount: !Ref AWS::AccountId

  AmcUploadLambdaExecutionRole:
    Type: AWS::IAM::Role
    Metadata:
      cfn_nag:
        rules_to_suppress:
          - id: W11
            reason: "The X-Ray policy uses actions that must be applied to all resources. See https://docs.aws.amazon.com/xray/latest/devguide/security_iam_id-based-policy-examples.html#xray-permissions-resources"
    Properties:
      AssumeRolePolicyDocument:
        Version: '2012-10-17'
        Statement:
          - Effect: Allow
            Principal:
              Service:
                - lambda.amazonaws.com
            Action:
              - sts:AssumeRole
      Policies:
        - PolicyName: allowLogging
          PolicyDocument:
            Version: '2012-10-17'
            Statement:
              - Effect: Allow
                Action:
                  - "logs:CreateLogStream"
                  - "logs:PutLogEvents"
                Resource: arn:aws:logs:*:*:*
              - Effect: Allow
                Action:
                  - "xray:PutTraceSegments"
                  - "xray:PutTelemetryRecords"
                Resource: "*"
        - PolicyName: getAndDeleteObjects
          PolicyDocument:
            Version: '2012-10-17'
            Statement:
              - Effect: Allow
                Action:
                  - s3:GetObject
                Resource:
                  'Fn::Join':
                    - ""
                    - - 'arn:aws:s3:::'
                      - !Ref "AWS::StackName"
                      - '-etl-artifacts-'
                      - !GetAtt GetShortUUID.Data
                      - '/*'
        - PolicyName: invokeAmcApi
          PolicyDocument:
            Version: '2012-10-17'
            Statement:
              - Effect: Allow
                Action:
                  - sts:AssumeRole
                Resource:
                  !Sub "arn:aws:iam::${AWS::AccountId}:role/${AWS::StackName}-AmcApiAccessRole"

<<<<<<< HEAD
=======
  AmcApiAccessRole:
    Metadata:
      cfn_nag:
        rules_to_suppress:
          - id: W28
            reason: "Role name is constructed with stack name. Updates will keep the existing role name."
    Type: AWS::IAM::Role
    Properties:
      Description: "IAM role to grant access to the AMC API."
      RoleName: !Join [ "-", [ { "Ref": "AWS::StackName" }, "AmcApiAccessRole" ] ]
      AssumeRolePolicyDocument:
        Version: '2012-10-17'
        Statement:
          - Effect: Allow
            Principal:
              AWS: !GetAtt ApiStack.Outputs.ApiHandlerRoleArn
            Action:
              - sts:AssumeRole
          - Effect: Allow
            Principal:
              AWS: !GetAtt AmcUploadLambdaExecutionRole.Arn
            Action:
              - sts:AssumeRole
      Policies:
        - PolicyName: AmcApiAccess
          PolicyDocument:
            Version: '2012-10-17'
            Statement:
              - Effect: Allow
                Action:
                  - "execute-api:Invoke"
                Resource:
                  - !Join [
                    "",
                    [
                      "arn:aws:execute-api:*:*:",
                      "Fn::Select": [
                        0,
                        "Fn::Split": [
                          ".",
                          "Fn::Select": [
                            2,
                            "Fn::Split": [
                                "/",
                                !Ref AmcEndpointUrl
                            ]
                          ]
                        ]
                      ],
                      "/*"
                    ]
                  ]

  LambdaLayer:
    Type: "AWS::Lambda::LayerVersion"
    Properties:
      CompatibleRuntimes:
        - python3.9
      Content:
        S3Bucket: !Join ["-", [!FindInMap ["Application", "SourceCode", "RegionalS3Bucket"], Ref: "AWS::Region"]]
        S3Key:
          !Join [
            "/",
            [
              !FindInMap ["Application", "SourceCode", "CodeKeyPrefix"],
              "lambda_layer_python3.9.zip",
            ],
          ]
      Description:
        !Join [
          "",
          [
            "Python 3.9 packages for ",
            !FindInMap ["Application", "Solution", "Name"]
          ]
        ]
      LayerName:
        !Join [
          "",
          [
            !FindInMap [ "Application", "Solution", "Name" ],
            "-python39"
          ]
        ]
      LicenseInfo: Apache-2.0

>>>>>>> 58d37779
  AmcUploadLambdaFunction:
    Type: AWS::Lambda::Function
    Metadata:
      cfn_nag:
        rules_to_suppress:
          - id: W58
            reason: "The role includes permission to write to CloudWatch Logs"
          - id: W89
            reason: "This Lambda function does not need to access any resource provisioned within a VPC."
          - id: W92
            reason: "This function does not require performance optimization, so the default concurrency limits suffice."
    Properties:
      Code:
        S3Bucket: !Join [ "-", [ !FindInMap [ "Application", "SourceCode", "RegionalS3Bucket" ], Ref: "AWS::Region" ] ]
        S3Key:
          !Join [
              "/",
            [
              !FindInMap [ "Application", "SourceCode", "CodeKeyPrefix" ],
              "amc_uploader.zip",
            ],
          ]
      Handler: amc_uploader.lambda_handler
      Role: !GetAtt AmcUploadLambdaExecutionRole.Arn
      Runtime: python3.9
      MemorySize: 256
      Timeout: 60
      Layers:
        - !Ref "LambdaLayer"
      Environment:
        Variables:
          AMC_API_ROLE_ARN: !Sub 'arn:aws:iam::${AWS::AccountId}:role/${AWS::StackName}-AmcApiAccessRole'
          SOLUTION_NAME: !FindInMap ["Application", "Solution", "Name"]
          SOLUTION_VERSION: !FindInMap ["Application", "Solution", "Version"]
          botoConfig: !Join
            - ''
            - - '{"region_name": "'
              - !Ref "AWS::Region"
              - '","user_agent_extra": "AwsSolution/'
              - !FindInMap
                - Application
                - Solution
                - Id
              - '/'
              - !FindInMap
                - Application
                - Solution
                - Version
              - '"}'
      TracingConfig:
        Mode: "Active"

  AmcUploadLambdaFunctionLogGroup:
    Type: AWS::Logs::LogGroup
    Metadata:
      cfn_nag:
        rules_to_suppress:
          - id: W84
            reason: "The data generated via this role does not need to be encrypted."
    Properties:
      LogGroupName: !Join ['/', ['/aws/lambda', !Ref AmcUploadLambdaFunction]]
      RetentionInDays: 30

  # Helper function
  # - Generates a unique name for the ArtifactBucket
  # - Also purges ArtifactLogsBucket, so it can be removed when the stack is deleted.
  HelperFunction:
    Type: AWS::Lambda::Function
    Metadata:
      cfn_nag:
        rules_to_suppress:
          - id: W58
            reason: "The role includes permission to write to CloudWatch Logs"
          - id: W89
            reason: "This Lambda function does not need to access any resource provisioned within a VPC."
          - id: W92
            reason: "This function does not require performance optimization, so the default concurrency limits suffice."
    Properties:
      Environment:
        Variables:
          DESIGNATED_LOGGING_BUCKET: !Ref ArtifactLogsBucket
      Code:
        ZipFile: |
          import string
          import cfnresponse
          import random
          import boto3
          import json
          import os
          import logging
          from urllib.request import build_opener, HTTPHandler, Request

          LOGGER = logging.getLogger()
          LOGGER.setLevel(logging.INFO)


          def id_generator(size=6, chars=string.ascii_lowercase + string.digits):
            return "".join(random.choices(chars, k=size))


          def handler(event, context):
            print("We got the following event:\n", event)
            try:
              LOGGER.info('REQUEST RECEIVED:\n {s}'.format(s=event))
              LOGGER.info('REQUEST RECEIVED:\n {s}'.format(s=context))
              if event['ResourceProperties']['FunctionKey'] == 'get_short_uuid':
                response_data = {'Data': id_generator()}
                cfnresponse.send(event, context, cfnresponse.SUCCESS, response_data, "CustomResourcePhysicalID")
              if event['RequestType'] == 'Delete':
                LOGGER.info('DELETE!')
                purge_bucket(event, context)
                send_response(event, context, "SUCCESS", {"Message": "Resource deletion successful!"})
            except Exception as e:
                          LOGGER.info('FAILED!')
                          send_response(event, context, "FAILED", {"Message": "Exception during processing: {e}".format(e=e)})


          def purge_bucket(event, context):
            try:
              s3 = boto3.resource('s3')
              bucket_name = os.environ["DESIGNATED_LOGGING_BUCKET"]
              LOGGER.info("Purging bucket, " + bucket_name)
              bucket = s3.Bucket(bucket_name)
              bucket.objects.all().delete()
            except Exception as e:
              LOGGER.info("Unable to purge artifact bucket while deleting stack: {e}".format(e=e))
              send_response(event, context, "FAILED", {"Message": "Unexpected event received from CloudFormation"})
            else:
              send_response(event, context, "SUCCESS", {"Message": "Resource creation successful!"})


          def send_response(event, context, response_status, response_data):
            """
            Send a resource manipulation status response to CloudFormation
            """
            response_body = json.dumps({
                "Status": response_status,
                "Reason": "See the details in CloudWatch Log Stream: " + context.log_stream_name,
                "PhysicalResourceId": context.log_stream_name,
                "StackId": event['StackId'],
                "RequestId": event['RequestId'],
                "LogicalResourceId": event['LogicalResourceId'],
                "Data": response_data
            })

            LOGGER.info('ResponseURL: {s}'.format(s=event['ResponseURL']))
            LOGGER.info('ResponseBody: {s}'.format(s=response_body))

            opener = build_opener(HTTPHandler)
            request = Request(event['ResponseURL'], data=response_body.encode('utf-8'))
            request.add_header('Content-Type', '')
            request.add_header('Content-Length', len(response_body))
            request.get_method = lambda: 'PUT'
            response = opener.open(request)

      Handler: index.handler
      Runtime: python3.9
      Timeout: 900
      Role: !GetAtt HelperFunctionRole.Arn
      Tags:
        - Key: "Environment"
          Value: "amcufa"

  HelperFunctionLogGroup:
    Type: AWS::Logs::LogGroup
    Metadata:
      cfn_nag:
        rules_to_suppress:
          - id: W84
            reason: "The data generated via this role does not need to be encrypted."
    Properties:
      LogGroupName: !Join ['/', ['/aws/lambda', !Ref HelperFunction]]
      RetentionInDays: 30

  HelperFunctionRole:
    Type: AWS::IAM::Role
    Properties:
      AssumeRolePolicyDocument:
        Version: 2012-10-17
        Statement:
          - Effect: Allow
            Principal:
              Service:
                - lambda.amazonaws.com
            Action:
              - sts:AssumeRole
      Path: /
      Policies:
        - PolicyName: root
          PolicyDocument:
            Version: 2012-10-17
            Statement:
              - Effect: Allow
                Action:
                  - logs:CreateLogStream
                  - logs:PutLogEvents
                Resource:
                  - !Join [
                      "",
                    [
                        "arn:aws:logs:",
                        Ref: "AWS::Region",
                        ":",
                        Ref: "AWS::AccountId",
                        ":log-group:/aws/lambda/*",
                    ],
                  ]
              - Effect: Allow
                Action:
                  - "s3:DeleteObject"
                Resource:
                  - !Join [
                      "",
                    [
                        "arn:aws:s3:::",
                        Ref: ArtifactLogsBucket,
                        "/*"
                    ]
                  ]
              - Effect: Allow
                Action:
                  - "s3:ListBucket"
                Resource:
                  - !Join [
                      "",
                    [
                        "arn:aws:s3:::",
                        Ref: ArtifactLogsBucket,
                    ]
                  ]

      Tags:
        - Key: "Environment"
          Value: "amcufa"

  HelperFunctionPermissions:
    Type: AWS::Lambda::Permission
    Properties:
      Action: 'lambda:InvokeFunction'
      FunctionName: !GetAtt HelperFunction.Arn
      Principal: 'cloudformation.amazonaws.com'

  GetShortUUID:
    Type: Custom::CustomResource
    DependsOn:
      - ArtifactLogsBucket
    Properties:
      ServiceToken: !GetAtt HelperFunction.Arn
      FunctionKey: "get_short_uuid"

  # Auth stack

  AuthStack:
    Type: "AWS::CloudFormation::Stack"
    Properties:
      TemplateURL: !Join
        - ""
        - - "https://"
          - !FindInMap
            - Application
            - SourceCode
            - GlobalS3Bucket
          - ".s3.amazonaws.com/"
          - !FindInMap
            - Application
            - SourceCode
            - TemplateKeyPrefix
          - "/auth.template"
      Parameters:
        AdminEmail: !Ref AdminEmail
        DataBucketName: !Ref DataBucketName
        RestApiId: !GetAtt ApiStack.Outputs.RestAPIId
        ParentStackName: !Ref AWS::StackName

  # Glue ETL stack

  GlueStack:
    Type: "AWS::CloudFormation::Stack"
    Properties:
      TemplateURL: !Join
        - ""
        - - "https://"
          - !FindInMap
            - Application
            - SourceCode
            - GlobalS3Bucket
          - ".s3.amazonaws.com/"
          - !FindInMap
            - Application
            - SourceCode
            - TemplateKeyPrefix
          - "/glue.template"
      Parameters:
        ArtifactBucketName: !Ref ArtifactBucket
        DataBucketName: !Ref DataBucketName
        CustomerManagedKey: !Ref CustomerManagedKey
        EnableAnonymousData: !FindInMap [AnonymousData,SendAnonymousData,Data]
        AnonymousDataLogger: !Ref AnonymousDataCustomResource
        SolutionId: !FindInMap [ "Application", "Solution", "Id" ]
        UUID: !GetAtt AnonymousDataUuid.UUID

  # Web stack

  WebStack:
    Type: "AWS::CloudFormation::Stack"
    Properties:
      TemplateURL: !Join
        - ""
        - - "https://"
          - !FindInMap
            - Application
            - SourceCode
            - GlobalS3Bucket
          - ".s3.amazonaws.com/"
          - !FindInMap
            - Application
            - SourceCode
            - TemplateKeyPrefix
          - "/web.template"
      Parameters:
        DataBucketName: !Ref DataBucketName
        ArtifactBucketName: !Ref ArtifactBucket
        UserPoolId: !GetAtt AuthStack.Outputs.UserPoolId
        IdentityPoolId: !GetAtt AuthStack.Outputs.IdentityPoolId
        PoolClientId: !GetAtt AuthStack.Outputs.UserPoolClientId
        ApiEndpoint: !GetAtt ApiStack.Outputs.EndpointURL
        RestAPIId: !GetAtt ApiStack.Outputs.RestAPIId
        CustomerManagedKey: !Ref CustomerManagedKey

  # API stack

  AmcApiAccessRole:
    Metadata:
      cfn_nag:
        rules_to_suppress:
          - id: W28
            reason: "Role name is constructed with stack name. Updates will keep the existing role name."
    Type: AWS::IAM::Role
    Properties:
      Description: "IAM role to grant access to the AMC API."
      RoleName: !Join [ "-", [ { "Ref": "AWS::StackName" }, "AmcApiAccessRole" ] ]
      AssumeRolePolicyDocument:
        Version: '2012-10-17'
        Statement:
          - Effect: Allow
            Principal:
              AWS: !GetAtt ApiStack.Outputs.ApiHandlerRoleArn
            Action:
              - sts:AssumeRole
          - Effect: Allow
            Principal:
              AWS: !GetAtt AmcUploadLambdaExecutionRole.Arn
            Action:
              - sts:AssumeRole
      Policies:
        - PolicyName: AmcApiAccess
          PolicyDocument:
            Version: '2012-10-17'
            Statement:
              - Sid: "AmcEndpointAccessPolicy"
                Effect: Deny
                Action:
                  - "execute-api:Invoke"
                Resource:
                  - "arn:aws:execute-api:*:*:*/*"

  ApiStack:
    Type: "AWS::CloudFormation::Stack"
    Properties:
      TemplateURL: !Join
        - ""
        - - "https://"
          - !FindInMap
            - Application
            - SourceCode
            - GlobalS3Bucket
          - ".s3.amazonaws.com/"
          - !FindInMap
            - Application
            - SourceCode
            - TemplateKeyPrefix
          - "/api.template"
      Parameters:
        botoConfig: !Join
          - ''
          - - '{"region_name": "'
            - !Ref "AWS::Region"
            - '","user_agent_extra": "AwsSolution/'
            - !FindInMap
              - Application
              - Solution
              - Id
            - '/'
            - !FindInMap
              - Application
              - Solution
              - Version
            - '"}'
        Version: !FindInMap
          - Application
          - Solution
          - Version
        Name: !FindInMap
          - Application
          - Solution
          - Name
        DeploymentPackageBucket: !Join
          - "-"
          - - !FindInMap
              - Application
              - SourceCode
              - RegionalS3Bucket
            - Ref: "AWS::Region"
        DeploymentPackageKey: !Join
          - "/"
          - - !FindInMap
              - Application
              - SourceCode
              - CodeKeyPrefix
            - "api.zip"
        ArtifactBucket: !Ref ArtifactBucket
        DataBucketName: !Ref DataBucketName
        AmcApiRoleArn: !Sub 'arn:aws:iam::${AWS::AccountId}:role/${AWS::StackName}-AmcApiAccessRole'
        AmcGlueJobName: !GetAtt GlueStack.Outputs.AmcGlueJobName
        TracingConfigMode: "Active"
        CustomerManagedKey: !Ref CustomerManagedKey
        LambdaLayer: !Ref LambdaLayer
        SystemTableName: !Ref SystemTable
        SystemKmsKeyId: !Ref SystemKey

<<<<<<< HEAD
  # Anonymous metrics
    
=======
  # Resources for sending anonymous operational metrics to AWS
>>>>>>> 58d37779
  AnonymousDataCustomResourceRole:
    Type: AWS::IAM::Role
    Properties:
      AssumeRolePolicyDocument:
        Version: 2012-10-17
        Statement:
          -
            Effect: Allow
            Principal:
              Service:
                - lambda.amazonaws.com
            Action:
              - sts:AssumeRole
      Path: "/"
      Policies:
        -
          PolicyName: !Sub "${AWS::StackName}-anonymous-data-logger"
          PolicyDocument:
            Statement:
              -
                Effect: Allow
                Action:
                  - logs:CreateLogGroup
                  - logs:CreateLogStream
                  - logs:PutLogEvents
                Resource:
                  - !Join ["", ["arn:aws:logs:", Ref: "AWS::Region", ":", Ref: "AWS::AccountId", ":log-group:/aws/lambda/*"]]
              -
                Effect: Allow
                Action:
                  - ssm:PutParameter
                Resource:
                  - !Join ["", ["arn:aws:ssm:", Ref: "AWS::Region", ":", Ref: "AWS::AccountId", ":parameter/*"]]

  AnonymousDataCustomResource:
    Type: AWS::Lambda::Function
    Metadata:
      cfn_nag:
        rules_to_suppress:
          - id: W89
            reason: "This Lambda function does not need to access any resource provisioned within a VPC."
          - id: W92
            reason: "This function does not require performance optimization, so the default concurrency limits suffice."
    Properties:
      Description: Used to send anonymous data
      Handler: anonymous-data-logger.handler
      Role: !GetAtt AnonymousDataCustomResourceRole.Arn
      Code:
        S3Bucket: !Join [ "-", [ !FindInMap [ "Application", "SourceCode", "RegionalS3Bucket" ], Ref: "AWS::Region" ] ]
        S3Key: !Join [ "/", [ !FindInMap [ "Application", "SourceCode", "CodeKeyPrefix" ], "anonymous-data-logger.zip" ] ]
      Runtime:  python3.8
      Timeout: 180

  AnonymousDataCustomResourceLogGroup:
    Type: AWS::Logs::LogGroup
    Metadata:
      cfn_nag:
        rules_to_suppress:
          - id: W84
            reason: "The data generated via this role does not need to be encrypted."
    Properties:
      LogGroupName: !Join ['/', ['/aws/lambda', !Ref AnonymousDataCustomResource]]
      RetentionInDays: 30

  AnonymousDataUuid:
    Type: "Custom::UUID"
    Properties:
      ServiceToken: !GetAtt AnonymousDataCustomResource.Arn
      Resource: UUID

  AnonymousMetric:
    Condition: EnableAnonymousData
    Type: "Custom::AnonymousMetric"
    Properties:
      ServiceToken: !GetAtt AnonymousDataCustomResource.Arn
      Resource: AnonymousMetric
      SolutionId: !FindInMap ["Application", "Solution", "Id"]
      UUID: !GetAtt AnonymousDataUuid.UUID
      Version: !FindInMap ["Application", "Solution", "Version"]

  # App Registry
  
  Application:
    Type: AWS::ServiceCatalogAppRegistry::Application
    Properties:
      Description: Service Catalog application to track and manage all your resources for the solution Amazon Marketing Cloud uploader from AWS
      Name:
        !Join
            - "-"
            - - !FindInMap [Application, Solution, "AppRegistryApplicationName"]
              - !Ref AWS::Region
              - !Ref AWS::AccountId
              - !Ref AWS::StackName
      Tags: {
        'Solutions:SolutionID': !FindInMap [Application, Solution, "Id"],
        'Solutions:SolutionVersion': !FindInMap [Application, Solution, "Version"],
        'Solutions:SolutionName': !FindInMap [Application, Solution, "Name"],
        'Solutions:ApplicationType': !FindInMap [Application, Solution, "ApplicationType"],
<<<<<<< HEAD
        } 
        
=======
        }
>>>>>>> 58d37779

  AppRegistryApplicationStackAssociation:
    Type: AWS::ServiceCatalogAppRegistry::ResourceAssociation
    Properties:
      Application: !GetAtt Application.Id
      Resource:
        !Ref AWS::StackId
      ResourceType: CFN_STACK

  AppRegistryApplicationStackAssociationNestedApiStack:
    Type: AWS::ServiceCatalogAppRegistry::ResourceAssociation
    Properties:
      Application: !GetAtt Application.Id
      Resource:
        !Ref ApiStack
      ResourceType: CFN_STACK

  AppRegistryApplicationStackAssociationNestedWebStack:
    Type: AWS::ServiceCatalogAppRegistry::ResourceAssociation
    Properties:
      Application: !GetAtt Application.Id
      Resource:
        !Ref WebStack
      ResourceType: CFN_STACK

  AppRegistryApplicationStackAssociationNestedGlueStack:
    Type: AWS::ServiceCatalogAppRegistry::ResourceAssociation
    Properties:
      Application: !GetAtt Application.Id
      Resource:
        !Ref GlueStack
      ResourceType: CFN_STACK

  AppRegistryApplicationStackAssociationNestedAuthStack:
    Type: AWS::ServiceCatalogAppRegistry::ResourceAssociation
    Properties:
      Application: !GetAtt Application.Id
      Resource:
        !Ref AuthStack
      ResourceType: CFN_STACK

  DefaultApplicationAttributes:
    Type: AWS::ServiceCatalogAppRegistry::AttributeGroup
    Properties:
      Name: !Join ['-', [!Ref 'AWS::Region', !Ref 'AWS::StackName']]
      Description: Attribute group for solution information.
      Attributes: {
        "ApplicationType" : !FindInMap [Application, Solution, "ApplicationType"],
        "Version": !FindInMap [Application, Solution, "Version"],
        "SolutionID": !FindInMap [Application, Solution, "Id"],
        "SolutionName": !FindInMap [Application, Solution, "Name"]
        }

  AppRegistryApplicationAttributeAssociation:
    Type: AWS::ServiceCatalogAppRegistry::AttributeGroupAssociation
    Properties:
      Application: !GetAtt Application.Id
      AttributeGroup: !GetAtt DefaultApplicationAttributes.Id

Outputs:
  UserInterface:
    Value: !GetAtt WebStack.Outputs.CloudfrontUrl<|MERGE_RESOLUTION|>--- conflicted
+++ resolved
@@ -36,7 +36,6 @@
 
 Resources:
 
-<<<<<<< HEAD
   # Encryption
 
   SystemKey:
@@ -85,8 +84,6 @@
       AliasName: !Sub alias/${AWS::StackName}
       TargetKeyId: !Ref SystemKey
 
-=======
->>>>>>> 58d37779
   # S3
 
   ArtifactBucketPolicy:
@@ -96,22 +93,6 @@
       PolicyDocument:
         Version: 2012-10-17
         Statement:
-<<<<<<< HEAD
-=======
-          - Effect: Allow
-            Principal:
-              AWS: !Sub 'arn:aws:iam::${DataUploadAccountId}:root'
-            Action:
-              - 's3:GetObject'
-              - 's3:GetObjectVersion'
-            Resource: !Sub "arn:aws:s3:::${ArtifactBucket}/*"
-          - Effect: Allow
-            Principal:
-              AWS: !Sub 'arn:aws:iam::${DataUploadAccountId}:root'
-            Action:
-              - 's3:ListBucket'
-            Resource: !Sub "arn:aws:s3:::${ArtifactBucket}"
->>>>>>> 58d37779
           - Effect: Deny
             Principal: "*"
             Action: "*"
@@ -134,10 +115,6 @@
             Condition:
               Bool:
                 aws:SecureTransport: false
-<<<<<<< HEAD
-                
-=======
->>>>>>> 58d37779
 
   ArtifactLogsBucket:
     DeletionPolicy: "Delete"
@@ -358,95 +335,6 @@
                 Resource:
                   !Sub "arn:aws:iam::${AWS::AccountId}:role/${AWS::StackName}-AmcApiAccessRole"
 
-<<<<<<< HEAD
-=======
-  AmcApiAccessRole:
-    Metadata:
-      cfn_nag:
-        rules_to_suppress:
-          - id: W28
-            reason: "Role name is constructed with stack name. Updates will keep the existing role name."
-    Type: AWS::IAM::Role
-    Properties:
-      Description: "IAM role to grant access to the AMC API."
-      RoleName: !Join [ "-", [ { "Ref": "AWS::StackName" }, "AmcApiAccessRole" ] ]
-      AssumeRolePolicyDocument:
-        Version: '2012-10-17'
-        Statement:
-          - Effect: Allow
-            Principal:
-              AWS: !GetAtt ApiStack.Outputs.ApiHandlerRoleArn
-            Action:
-              - sts:AssumeRole
-          - Effect: Allow
-            Principal:
-              AWS: !GetAtt AmcUploadLambdaExecutionRole.Arn
-            Action:
-              - sts:AssumeRole
-      Policies:
-        - PolicyName: AmcApiAccess
-          PolicyDocument:
-            Version: '2012-10-17'
-            Statement:
-              - Effect: Allow
-                Action:
-                  - "execute-api:Invoke"
-                Resource:
-                  - !Join [
-                    "",
-                    [
-                      "arn:aws:execute-api:*:*:",
-                      "Fn::Select": [
-                        0,
-                        "Fn::Split": [
-                          ".",
-                          "Fn::Select": [
-                            2,
-                            "Fn::Split": [
-                                "/",
-                                !Ref AmcEndpointUrl
-                            ]
-                          ]
-                        ]
-                      ],
-                      "/*"
-                    ]
-                  ]
-
-  LambdaLayer:
-    Type: "AWS::Lambda::LayerVersion"
-    Properties:
-      CompatibleRuntimes:
-        - python3.9
-      Content:
-        S3Bucket: !Join ["-", [!FindInMap ["Application", "SourceCode", "RegionalS3Bucket"], Ref: "AWS::Region"]]
-        S3Key:
-          !Join [
-            "/",
-            [
-              !FindInMap ["Application", "SourceCode", "CodeKeyPrefix"],
-              "lambda_layer_python3.9.zip",
-            ],
-          ]
-      Description:
-        !Join [
-          "",
-          [
-            "Python 3.9 packages for ",
-            !FindInMap ["Application", "Solution", "Name"]
-          ]
-        ]
-      LayerName:
-        !Join [
-          "",
-          [
-            !FindInMap [ "Application", "Solution", "Name" ],
-            "-python39"
-          ]
-        ]
-      LicenseInfo: Apache-2.0
-
->>>>>>> 58d37779
   AmcUploadLambdaFunction:
     Type: AWS::Lambda::Function
     Metadata:
@@ -877,12 +765,8 @@
         SystemTableName: !Ref SystemTable
         SystemKmsKeyId: !Ref SystemKey
 
-<<<<<<< HEAD
   # Anonymous metrics
-    
-=======
-  # Resources for sending anonymous operational metrics to AWS
->>>>>>> 58d37779
+
   AnonymousDataCustomResourceRole:
     Type: AWS::IAM::Role
     Properties:
@@ -981,12 +865,7 @@
         'Solutions:SolutionVersion': !FindInMap [Application, Solution, "Version"],
         'Solutions:SolutionName': !FindInMap [Application, Solution, "Name"],
         'Solutions:ApplicationType': !FindInMap [Application, Solution, "ApplicationType"],
-<<<<<<< HEAD
-        } 
-        
-=======
         }
->>>>>>> 58d37779
 
   AppRegistryApplicationStackAssociation:
     Type: AWS::ServiceCatalogAppRegistry::ResourceAssociation
