# Copyright Amazon.com, Inc. or its affiliates. All Rights Reserved.
# SPDX-License-Identifier: Apache-2.0
#
# ###############################################################################
# PURPOSE:
#   Upload data files to AMC.
#   Data file must be in the format required by AMC. i.e. transformation is done.
#
# USAGE:
#   Start this Lambda with an S3 CreateObject trigger on the bucket where
#   transformed data files are saved.
#
# REQUIREMENTS:
#   Input files should be in a location like this:
#     s3://[bucket_name]/[dataset_id]/[timeseries_partition_size]/[base64_encoded_destination_endpoint]/[filename]
#   Such as,
#     s3://my_etl_artifacts/myDataset123/P1D/aHR0cHM6Ly9hYmNkZTEyMzQ1LmV4ZWN1dGUtYXBpLnVzLWVhc3QtMS5hbWF6b25hd3MuY29tL3Byb2Q=/amc-data-mid.json-2014_03_12-19:06:00.gz
###############################################################################

<<<<<<< HEAD
from lib import sigv4
import urllib.parse
from datetime import datetime
from dateutil.relativedelta import relativedelta
import json
import logging
import base64
=======
import json
import logging
import os
import urllib.parse
from datetime import datetime
>>>>>>> 58d37779

# Patch libraries to instrument downstream calls
from aws_xray_sdk.core import patch_all
from botocore import config
from dateutil.relativedelta import relativedelta
from lib import sigv4

patch_all()

<<<<<<< HEAD
=======
# Environment variables
solution_config = json.loads(os.environ["botoConfig"])
config = config.Config(**solution_config)

>>>>>>> 58d37779
# format log messages like this:
formatter = logging.Formatter(
    "{%(pathname)s:%(lineno)d} %(levelname)s - %(message)s"
)
handler = logging.StreamHandler()
handler.setFormatter(formatter)

# Remove the default logger in order to avoid duplicate log messages
# after we attach our custom logging handler.
logging.getLogger().handlers.clear()
logger = logging.getLogger()
logger.setLevel(logging.INFO)
logger.addHandler(handler)


def lambda_handler(event, context):
    logger.info("We got the following event:\n")
    logger.info("event:\n {s}".format(s=event))
    logger.info("context:\n {s}".format(s=context))
    bucket = event["Records"][0]["s3"]["bucket"]["name"]
    key = urllib.parse.unquote(event["Records"][0]["s3"]["object"]["key"])
    if _is_dataset(key):
        if _is_timeseries(key):
            _start_fact_upload(bucket=bucket, key=key)
        else:
            _start_dimension_upload(bucket=bucket, key=key)


def _is_dataset(key):
    return key.endswith(".gz")


def _is_timeseries(key):
    supported_time_partitions = (
        "PT1M",
        "PT1H",
        "P1D",
        "P7D",
    )
    # Time series datasets will have the following s3key pattern:
<<<<<<< HEAD
    #   amc/[dataset_id]/[timeseries_partition_size]/[base64_encoded_destination_endpoint][filename]
    return (len(key.split('/')) == 5) and (key.split('/')[2].endswith(supported_time_partitions))
=======
    #   amc/[dataset_id]/[timeseries_partition_size]/[filename]
    return (len(key.split("/")) == 4) and (
        key.split("/")[2].endswith(supported_time_partitions)
    )

>>>>>>> 58d37779

def _start_fact_upload(bucket, key):
    try:
        logger.info("Uploading FACT dataset")
        # Key parsing assume s3Key is in the following format:
<<<<<<< HEAD
        #   amc/[datasetId]/[amc time resolution code]/[base64_encoded_destination_endpoint]/[datafile].gz
        dataset_id = key.split('/')[1]
        time_partition = key.split('/')[2]
        base64_encoded_destination_endpoint = key.split('/')[3]
        destination_endpoint = base64.b64decode(base64_encoded_destination_endpoint).decode('ascii')
        filename = urllib.parse.unquote(key.split('/')[-1])
        # Parse the filename to get the time window for that data. 
=======
        #   amc/[datasetId]/[amc time resolution code][datafile].gz
        dataset_id = key.split("/")[1]
        time_partition = key.split("/")[2]
        filename = urllib.parse.unquote(key.split("/")[3])
        # Parse the filename to get the time window for that data.
>>>>>>> 58d37779
        # Filenames should look like this, "etl_output_data.json-2022_01_06-09:01:00.gz"
        dt_str = (
            filename.split(".")[-2].replace("csv-", "").replace("json-", "")
        )
        time_window_start = datetime.strptime(dt_str, "%Y_%m_%d-%H:%M:%S")
        # Format the time window like, "2022-01-06T09:01:00Z"
        if time_partition == "PT1M":
            time_window_end = time_window_start + relativedelta(minutes=1)
        if time_partition == "PT1H":
            time_window_end = time_window_start + relativedelta(hours=1)
        if time_partition == "P1D":
            time_window_end = time_window_start + relativedelta(days=1)
        if time_partition == "P7D":
            time_window_end = time_window_start + relativedelta(days=7)

        logger.info("key: " + key)
        logger.info("dataset_id " + dataset_id)
        logger.info("time_partition " + time_partition)
        logger.info("time_window_start " + time_window_start.isoformat() + "Z")
        logger.info("time_window_end " + time_window_end.isoformat() + "Z")
        logger.info("filename " + filename)
        # Datasets are defined with a default time period of P1D.
        # Here we update the dataset definition if the Glue ETL job
        # detected a different time period.
        path = "/dataSets/" + dataset_id
        logger.info("Validating dataset time period.")
<<<<<<< HEAD
        dataset_definition = json.loads(sigv4.get(destination_endpoint, path).text)
        if dataset_definition['period'] != time_partition:
            logger.info("Changing dataset time period from " + dataset_definition['period'] + " to " + time_partition)
            dataset_definition['period'] = time_partition
=======
        dataset_definition = json.loads(sigv4.get(path).text)
        if dataset_definition["period"] != time_partition:
            logger.info(
                "Changing dataset time period from "
                + dataset_definition["period"]
                + " to "
                + time_partition
            )
            dataset_definition["period"] = time_partition
>>>>>>> 58d37779
            logger.info("PUT " + path + " " + json.dumps(dataset_definition))
            # Send request to update time period:
            sigv4.put(destination_endpoint, path, json.dumps(dataset_definition))
            dataset_definition = json.loads(sigv4.get(destination_endpoint, path).text)
            # Validate updated time period:
            if dataset_definition["period"] != time_partition:
                raise AssertionError("Failed to update dataset time period.")
        logger.info(
            "Uploading s3://"
            + bucket
            + "/"
            + key
            + " to dataSetId "
            + dataset_id
        )
        data = {
            "sourceS3Bucket": bucket,
            "sourceFileS3Key": key,
            "timeWindowStart": time_window_start.isoformat() + "Z",
            "timeWindowEnd": time_window_end.isoformat() + "Z",
        }
        path = "/data/" + dataset_id + "/uploads"
        logger.info("POST " + path + " " + json.dumps(data))
        response = sigv4.post(destination_endpoint, path, json.dumps(data))
        logger.info("Response: " + response.text)
        return response.text
    except Exception as ex:
        logger.error(ex)
        return {"Status": "Error", "Message": ex}


def _start_dimension_upload(bucket, key):
    try:
        logger.info("Uploading DIMENSION dataset")
        # Key parsing assume s3Key is in the following format:
<<<<<<< HEAD
        #   amc/[datasetId]/dimension/base64_encoded_destination_endpoint/[datafile].gz
        dataset_id = key.split('/')[1]
        base64_encoded_destination_endpoint = key.split('/')[3]
        destination_endpoint = base64.b64decode(base64_encoded_destination_endpoint).decode('ascii')
        filename = urllib.parse.unquote(key.split('/')[-1])
=======
        #   amc/[datasetId]/dimension//[datafile].gz
        dataset_id = key.split("/")[1]
        filename = urllib.parse.unquote(key.split("/")[2])
>>>>>>> 58d37779
        logger.info("key: " + key)
        logger.info("dataset_id " + dataset_id)
        logger.info("filename " + filename)
        logger.info("Uploading s3://" + bucket + "/" + key)
        data = {"sourceS3Bucket": bucket, "sourceFileS3Key": key}
        path = "/data/" + dataset_id + "/uploads"
        logger.info("POST " + path + " " + json.dumps(data))
        response = sigv4.post(destination_endpoint, path, json.dumps(data))
        return response.text
    except Exception as ex:
        logger.error(ex)
        return {"Status": "Error", "Message": ex}<|MERGE_RESOLUTION|>--- conflicted
+++ resolved
@@ -17,7 +17,6 @@
 #     s3://my_etl_artifacts/myDataset123/P1D/aHR0cHM6Ly9hYmNkZTEyMzQ1LmV4ZWN1dGUtYXBpLnVzLWVhc3QtMS5hbWF6b25hd3MuY29tL3Byb2Q=/amc-data-mid.json-2014_03_12-19:06:00.gz
 ###############################################################################
 
-<<<<<<< HEAD
 from lib import sigv4
 import urllib.parse
 from datetime import datetime
@@ -25,29 +24,11 @@
 import json
 import logging
 import base64
-=======
-import json
-import logging
-import os
-import urllib.parse
-from datetime import datetime
->>>>>>> 58d37779
 
 # Patch libraries to instrument downstream calls
 from aws_xray_sdk.core import patch_all
-from botocore import config
-from dateutil.relativedelta import relativedelta
-from lib import sigv4
-
 patch_all()
 
-<<<<<<< HEAD
-=======
-# Environment variables
-solution_config = json.loads(os.environ["botoConfig"])
-config = config.Config(**solution_config)
-
->>>>>>> 58d37779
 # format log messages like this:
 formatter = logging.Formatter(
     "{%(pathname)s:%(lineno)d} %(levelname)s - %(message)s"
@@ -88,36 +69,22 @@
         "P7D",
     )
     # Time series datasets will have the following s3key pattern:
-<<<<<<< HEAD
     #   amc/[dataset_id]/[timeseries_partition_size]/[base64_encoded_destination_endpoint][filename]
-    return (len(key.split('/')) == 5) and (key.split('/')[2].endswith(supported_time_partitions))
-=======
-    #   amc/[dataset_id]/[timeseries_partition_size]/[filename]
-    return (len(key.split("/")) == 4) and (
+    return (len(key.split("/")) == 5) and (
         key.split("/")[2].endswith(supported_time_partitions)
     )
-
->>>>>>> 58d37779
 
 def _start_fact_upload(bucket, key):
     try:
         logger.info("Uploading FACT dataset")
         # Key parsing assume s3Key is in the following format:
-<<<<<<< HEAD
         #   amc/[datasetId]/[amc time resolution code]/[base64_encoded_destination_endpoint]/[datafile].gz
-        dataset_id = key.split('/')[1]
-        time_partition = key.split('/')[2]
-        base64_encoded_destination_endpoint = key.split('/')[3]
-        destination_endpoint = base64.b64decode(base64_encoded_destination_endpoint).decode('ascii')
-        filename = urllib.parse.unquote(key.split('/')[-1])
-        # Parse the filename to get the time window for that data. 
-=======
-        #   amc/[datasetId]/[amc time resolution code][datafile].gz
         dataset_id = key.split("/")[1]
         time_partition = key.split("/")[2]
-        filename = urllib.parse.unquote(key.split("/")[3])
-        # Parse the filename to get the time window for that data.
->>>>>>> 58d37779
+        base64_encoded_destination_endpoint = key.split("/")[3]
+        destination_endpoint = base64.b64decode(base64_encoded_destination_endpoint).decode("ascii")
+        filename = urllib.parse.unquote(key.split("/")[-1])
+        # Parse the filename to get the time window for that data. 
         # Filenames should look like this, "etl_output_data.json-2022_01_06-09:01:00.gz"
         dt_str = (
             filename.split(".")[-2].replace("csv-", "").replace("json-", "")
@@ -144,22 +111,15 @@
         # detected a different time period.
         path = "/dataSets/" + dataset_id
         logger.info("Validating dataset time period.")
-<<<<<<< HEAD
         dataset_definition = json.loads(sigv4.get(destination_endpoint, path).text)
-        if dataset_definition['period'] != time_partition:
-            logger.info("Changing dataset time period from " + dataset_definition['period'] + " to " + time_partition)
-            dataset_definition['period'] = time_partition
-=======
-        dataset_definition = json.loads(sigv4.get(path).text)
         if dataset_definition["period"] != time_partition:
             logger.info(
                 "Changing dataset time period from "
-                + dataset_definition["period"]
+                + dataset_definition['period']
                 + " to "
                 + time_partition
             )
             dataset_definition["period"] = time_partition
->>>>>>> 58d37779
             logger.info("PUT " + path + " " + json.dumps(dataset_definition))
             # Send request to update time period:
             sigv4.put(destination_endpoint, path, json.dumps(dataset_definition))
@@ -195,17 +155,11 @@
     try:
         logger.info("Uploading DIMENSION dataset")
         # Key parsing assume s3Key is in the following format:
-<<<<<<< HEAD
         #   amc/[datasetId]/dimension/base64_encoded_destination_endpoint/[datafile].gz
-        dataset_id = key.split('/')[1]
-        base64_encoded_destination_endpoint = key.split('/')[3]
-        destination_endpoint = base64.b64decode(base64_encoded_destination_endpoint).decode('ascii')
-        filename = urllib.parse.unquote(key.split('/')[-1])
-=======
-        #   amc/[datasetId]/dimension//[datafile].gz
         dataset_id = key.split("/")[1]
-        filename = urllib.parse.unquote(key.split("/")[2])
->>>>>>> 58d37779
+        base64_encoded_destination_endpoint = key.split('"/')[3]
+        destination_endpoint = base64.b64decode(base64_encoded_destination_endpoint).decode("ascii")
+        filename = urllib.parse.unquote(key.split("/")[-1])
         logger.info("key: " + key)
         logger.info("dataset_id " + dataset_id)
         logger.info("filename " + filename)
