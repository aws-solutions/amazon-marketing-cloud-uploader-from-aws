# Copyright Amazon.com, Inc. or its affiliates. All Rights Reserved.
# SPDX-License-Identifier: Apache-2.0

import os

import pytest


@pytest.fixture(autouse=True)
def mock_env_variables():
    os.environ["AMC_ENDPOINT_URL"] = "AmcEndpointUrl"
    os.environ["AMC_API_ROLE_ARN"] = "AmcApiRoleArn"
    os.environ["botoConfig"] = '{"region_name": "us-east-1"}'

def test_load_address_map_helper():
    from glue.normalizers.address_normalizer import load_address_map_helper

    address_map = load_address_map_helper()

    assert address_map["NumberIndicators"]
    assert address_map["DirectionalWords"]

    assert address_map["DefaultStreetSuffixes"]

    assert address_map["USStreetSuffixes"]

    assert address_map["USSubBuildingDesignator"]

    assert address_map["ITStreetPrefixes"]

    assert address_map["FRStreetDesignator"]

    assert address_map["ESStreetPrefixes"]

    assert address_map["UKOrganizationSuffixes"]

    assert address_map["UKStreetSuffixes"]
    assert address_map["UKSubBuildingDesignator"]

<<<<<<< HEAD
###############################
# TEST NORMALIZATION & HASHING
###############################
import shutil

import pandas as pd

from glue.normalizers import transform


def _match_data(test: pd.DataFrame, check: pd.DataFrame, pii_fields: list):
    df_concat = pd.merge(
        test, 
        check, 
        how = 'inner', 
        on = 'id', 
        suffixes = ["_test", "_check"]
        )

    cols=['id', 'field', 'test', 'check']
    lst = []
    for field in pii_fields:
        column_name = field['column_name']
        for index, row in df_concat.iterrows():
            test_val = row[f'{column_name}_test']
            check_val = row[f'{column_name}_check']

            if test_val != check_val:
                lst.append([row['id'], column_name, test_val, check_val])
                
    invalid = pd.DataFrame(data=lst, columns=cols)
    return invalid

def _return_results(invalid: pd.DataFrame, raw: pd.DataFrame):
    df_concat = pd.merge(
        invalid,
        raw,
        how = 'left',
        on = 'id',
    )

    cols=['id', 'field', 'raw', 'test', 'check']
    lst = []
    for index, row in df_concat.iterrows():
        invalid_field = (row.loc['field'])
        lst.append(
            [row.loc['id'], 
            invalid_field,
            row.loc[invalid_field],
            row.loc['test'], 
            row.loc['check']]
            )

    results = pd.DataFrame(data=lst, columns=cols)
    return results

class AMCTransformationTest:
    def __init__(self, country):
        self.country = country.lower()
        self.pii_fields = [
            {
                'pii_type': 'NAME',
                'column_name': 'first_name'
            },
            {
                'pii_type': 'NAME',
                'column_name': 'last_name'
            },
            {
                'pii_type': 'EMAIL',
                'column_name': 'email'
            },
            {
                'pii_type': 'ADDRESS',
                'column_name': 'address'
            },
            {
                'pii_type': 'PHONE',
                'column_name': 'phone'
            },
            {
                'pii_type': 'CITY',
                'column_name': 'city'
            },
            {
                'pii_type': 'ZIP',
                'column_name': 'zip'
            }
        ]
        if self.country == "us":
            self.pii_fields.append({'pii_type': 'STATE', 'column_name': 'state'})

    # Test amc_transformations normalization & hashing
    def _normalization_matching(self):
        country = self.country

        raw = pd.read_json(f'tests/amc_transformation/sample_data/test_{country}/{country}_raw.json')
        check = pd.read_json(f'tests/amc_transformation/sample_data/test_{country}/{country}_check.json')

        normalized = transform.transform_data(df=raw.copy(), pii_fields=self.pii_fields, country_code=country.upper())
        hashed = transform.hash_data(df=normalized, pii_fields=self.pii_fields)

        invalid = _match_data(test=hashed, check=check, pii_fields=self.pii_fields)
        results = _return_results(invalid=invalid, raw=raw.copy())

        self.results = results

    # Export results locally
    def _export_results(self):
        country = self.country
        results = self.results

        if len(results) > 0:
            if not os.path.exists('tests/amc_transformation/test_results'):
                os.mkdir('tests/amc_transformation/test_results')
            if not os.path.exists(f'tests/amc_transformation/test_results/{country}'):
                os.mkdir(f'tests/amc_transformation/test_results/{country}')
            results.to_csv(f'tests/amc_transformation/test_results/{country}/results.csv')
            results.to_json(f'tests/amc_transformation/test_results/{country}/results.json', orient='records')
            
            print(f'Invalid results for {country}:')
            print(results.groupby(['field'])['id'].count())
            print('')

        else:
            print(f'Nothing to export for country: {country}. All tests passed!')

    # Delete previously exported results
    def _clean_test_artifacts(self):
        if os.path.exists('tests/amc_transformation/test_results'):
            shutil.rmtree('tests/amc_transformation/test_results')

def test_amc_transformations(countries=["us", "uk"]):
    for item in countries:
        test = AMCTransformationTest(country=item)
        test._normalization_matching()

        assert len(test.results) < 10, item
=======

def test_address_normalizer():
    from glue.normalizers.address_normalizer import AddressNormalizer

    address_normalizer = AddressNormalizer("US")

    test = address_normalizer.normalize("")
    assert test.normalized_address == ""

    test = address_normalizer.normalize("3895 Service Court")
    assert test.normalized_address == "3895servicect"

    test = address_normalizer.normalize("&*#( Hill")
    assert test.normalized_address == "&*#hl"

    test = address_normalizer.normalize("142")
    assert test.normalized_address == "142"
>>>>>>> ad161eb4
<|MERGE_RESOLUTION|>--- conflicted
+++ resolved
@@ -37,11 +37,15 @@
     assert address_map["UKStreetSuffixes"]
     assert address_map["UKSubBuildingDesignator"]
 
-<<<<<<< HEAD
 ###############################
 # TEST NORMALIZATION & HASHING
 ###############################
 import shutil
+
+def test_address_normalizer():
+    from glue.normalizers.address_normalizer import AddressNormalizer
+
+    address_normalizer = AddressNormalizer("US")
 
 import pandas as pd
 
@@ -175,23 +179,4 @@
         test = AMCTransformationTest(country=item)
         test._normalization_matching()
 
-        assert len(test.results) < 10, item
-=======
-
-def test_address_normalizer():
-    from glue.normalizers.address_normalizer import AddressNormalizer
-
-    address_normalizer = AddressNormalizer("US")
-
-    test = address_normalizer.normalize("")
-    assert test.normalized_address == ""
-
-    test = address_normalizer.normalize("3895 Service Court")
-    assert test.normalized_address == "3895servicect"
-
-    test = address_normalizer.normalize("&*#( Hill")
-    assert test.normalized_address == "&*#hl"
-
-    test = address_normalizer.normalize("142")
-    assert test.normalized_address == "142"
->>>>>>> ad161eb4
+        assert len(test.results) < 10, item