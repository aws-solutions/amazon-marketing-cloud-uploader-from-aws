--- conflicted
+++ resolved
@@ -62,9 +62,6 @@
     assert address_map["UKOrganizationSuffixes"]
 
     assert address_map["UKStreetSuffixes"]
-<<<<<<< HEAD
-    assert address_map["UKSubBuildingDesignator"]
-=======
     assert address_map["UKSubBuildingDesignator"]
 
 def test_address_normalizer():
@@ -81,5 +78,4 @@
     assert test.normalized_address == "&*#hl" 
 
     test = address_normalizer.normalize("142")
-    assert test.normalized_address == "142" 
->>>>>>> 2b25e6f9
+    assert test.normalized_address == "142" 