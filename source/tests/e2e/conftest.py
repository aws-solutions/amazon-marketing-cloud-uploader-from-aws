--- conflicted
+++ resolved
@@ -22,10 +22,7 @@
             "EMAIL": os.environ["EMAIL"],
             "PASSWORD": os.environ["PASSWORD"],
             "DATA_BUCKET_NAME": os.environ["DATA_BUCKET_NAME"],
-<<<<<<< HEAD
-=======
             "LOCALHOST_URL": os.environ.get("LOCALHOST_URL"),
->>>>>>> 2b25e6f9
         }
 
     except KeyError as e:
