--- conflicted
+++ resolved
@@ -27,14 +27,10 @@
 
 def test_everything(browser, test_environment, stack_resources):
     browser.implicitly_wait(5)
-<<<<<<< HEAD
     browser.get(
         test_environment.get("LOCALHOST_URL")
         or stack_resources["UserInterface"]
     )
-=======
-    browser.get(stack_resources['UserInterface'])
->>>>>>> ab573e33
     wait = WebDriverWait(browser, 30)
     # Login
     username_field = browser.find_element(
@@ -141,33 +137,6 @@
         By.XPATH, '//*[@id="time_period_options_BV_option_0"]'
     ).is_selected()
 
-<<<<<<< HEAD
-    # open Step 3
-    browser.find_element(By.ID, "step3").click()
-
-    assert browser.find_element(
-        By.XPATH, "//button[contains(text(), 'Export')]"
-    )
-    assert browser.find_element(
-        By.XPATH, "//button[@title='Export column schema']"
-    )
-    assert browser.find_element(
-        By.XPATH, "//button[contains(text(), 'Import')]"
-    )
-    assert browser.find_element(
-        By.XPATH, "//button[@title='Import column schema']"
-    )
-    assert browser.find_element(
-        By.XPATH, "//button[contains(text(), 'Reset')]"
-    )
-
-    assert browser.find_element(By.XPATH, "//button[contains(text(), 'Next')]")
-    assert browser.find_element(
-        By.XPATH, "//button[contains(text(), 'Previous')]"
-    )
-
-=======
->>>>>>> ab573e33
     # Sign out
     browser.find_element(
         "xpath", "/html/body/div/div/div/div[1]/nav/div/ul/li/a"
