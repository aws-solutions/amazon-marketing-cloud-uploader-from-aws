# Copyright Amazon.com, Inc. or its affiliates. All Rights Reserved.
# SPDX-License-Identifier: Apache-2.0

import pytest
from webdriver_manager.chrome import ChromeDriverManager
from selenium import webdriver
from selenium.webdriver.common.keys import Keys
from selenium.webdriver.chrome.options import Options
from selenium.webdriver.support.ui import Select
from selenium.webdriver.support import expected_conditions as EC
from selenium.webdriver.support.ui import WebDriverWait
from selenium.webdriver.common.by import By


@pytest.fixture
def browser():
    chrome_options = Options()
    # Make sure the window is large enough in headless mode so that all
    # the elements on the page are visible
    chrome_options.add_argument("--headless")
    chrome_options.add_argument("--window-size=1920,1080")
    chrome_options.add_argument("--start-maximized")
    from selenium import webdriver

    browser = webdriver.Chrome(ChromeDriverManager().install(), chrome_options=chrome_options)
    return browser


def test_everything(browser, test_environment, stack_resources):
    browser.implicitly_wait(5)
    browser.get(stack_resources['UserInterface'])
    wait = WebDriverWait(browser, 30)
    # Login
    username_field = browser.find_element("xpath", "/html/body/div/div/div/div/div[2]/div[1]/div/input")
    username_field.send_keys(test_environment['EMAIL'])
    password_field = browser.find_element("xpath", "/html/body/div/div/div/div/div[2]/div[2]/input")
    password_field.send_keys(test_environment['PASSWORD'])
    browser.find_element("xpath", "/html/body/div/div/div/div/div[3]/span[1]/button").click()
    # Validate navbar brand
    xpath = '/html/body/div/div/div/div[1]/nav/a'
    wait.until(EC.presence_of_element_located((By.XPATH, xpath)))
    navbar_brand = browser.find_elements("xpath", xpath)[0].get_attribute("innerText")
    assert navbar_brand == "Amazon Marketing Cloud uploader from AWS"

    # open Step 1
    browser.find_element(By.ID, "step1").click()
    # validate the value shown for s3 bucket
    element_id = "bucket-input"
    wait.until(EC.presence_of_element_located((By.ID, element_id)))
    bucket_value = browser.find_element(By.ID, element_id).get_attribute("placeholder")
    assert bucket_value == test_environment['DATA_BUCKET_NAME']
    # validate the s3 bucket table
    xpath = '/html/body/div/div/div/div[2]/div/div[2]/div[2]/div/table/tbody/tr[1]/td[2]'
    wait.until(EC.presence_of_element_located((By.XPATH, xpath)))
    xpath = '/html/body/div/div/div/div[2]/div/div[2]/div[2]/div/table/tbody/tr'
    rows = browser.find_elements("xpath", xpath)
    assert len(rows) > 0

<<<<<<< HEAD
    # validate key selection when clicking top table row
    browser.find_element("xpath", "/html/body/div/div/div/div[2]/div/div[2]/div[2]/div/table/tbody/tr[1]/td[1]").click()
    
    key_input_field = browser.find_element("xpath", "/html/body/div/div/div/div[2]/div/div[2]/div[1]/div/div[1]/div[2]/div/input")
    key_input_text = key_input_field.get_attribute("value")

    key_table_field1 = browser.find_element("xpath", "/html/body/div/div/div/div[2]/div/div[2]/div[2]/div/table/tbody/tr[1]/td[2]")
    key_table_text1 = key_table_field1.text
    assert key_input_text == key_table_text1

    # validate multiple key selection, click second row
    browser.find_element("xpath", "/html/body/div/div/div/div[2]/div/div[2]/div[2]/div/table/tbody/tr[2]/td[1]").click()
    
    multiple_key_text = key_input_field.get_attribute("value")

    key_table_field2 = browser.find_element("xpath", "/html/body/div/div/div/div[2]/div/div[2]/div[2]/div/table/tbody/tr[2]/td[2]")
    key_table_text2 = key_table_field2.text

    keys = key_table_text1 + ", " + key_table_text2
    assert multiple_key_text == keys

    # open Step 2
    browser.find_element("xpath", "/html/body/div/div/div/div[2]/div/div[2]/div[1]/div/div[2]/button").click()

    # validate if keys stored, s3 key field matches in step 2 from step 1
    s3_key_field = browser.find_element("xpath", "/html/body/div/div/div/div[2]/div/div[2]/div[1]/div[2]/div/input")
    s3_key_text = s3_key_field.get_attribute("value")

    assert s3_key_text == keys
=======
    # open Step 2
    browser.find_element(By.ID, "step2").click()
    wait.until(EC.presence_of_element_located((By.ID, "dataset_type_options")))
    # Time period options should not be visible until we click FACT
    assert not len(browser.find_elements(By.ID, "time_period_options"))
    # select FACT dataset type
    browser.find_element(By.XPATH, '//*[@id="dataset_type_options"]/div[1]/label/span').click()
    # Time period options should now be visible
    # and the first option should be selected by default
    assert len(browser.find_elements(By.ID, "time_period_options"))
    assert browser.find_element(By.XPATH, '//*[@id="time_period_options_BV_option_0"]').is_selected()
>>>>>>> ff6e2669

    # Sign out
    browser.find_element("xpath", "/html/body/div/div/div/div[1]/nav/div/ul/li/a").click()<|MERGE_RESOLUTION|>--- conflicted
+++ resolved
@@ -56,7 +56,6 @@
     rows = browser.find_elements("xpath", xpath)
     assert len(rows) > 0
 
-<<<<<<< HEAD
     # validate key selection when clicking top table row
     browser.find_element("xpath", "/html/body/div/div/div/div[2]/div/div[2]/div[2]/div/table/tbody/tr[1]/td[1]").click()
     
@@ -86,7 +85,7 @@
     s3_key_text = s3_key_field.get_attribute("value")
 
     assert s3_key_text == keys
-=======
+
     # open Step 2
     browser.find_element(By.ID, "step2").click()
     wait.until(EC.presence_of_element_located((By.ID, "dataset_type_options")))
@@ -98,7 +97,6 @@
     # and the first option should be selected by default
     assert len(browser.find_elements(By.ID, "time_period_options"))
     assert browser.find_element(By.XPATH, '//*[@id="time_period_options_BV_option_0"]').is_selected()
->>>>>>> ff6e2669
 
     # Sign out
     browser.find_element("xpath", "/html/body/div/div/div/div[1]/nav/div/ul/li/a").click()