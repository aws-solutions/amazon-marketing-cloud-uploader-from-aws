--- conflicted
+++ resolved
@@ -134,13 +134,7 @@
     # Time period options should not be visible until we click FACT
     assert not len(browser.find_elements(By.ID, "time_period_options"))
     # select FACT dataset type
-<<<<<<< HEAD
     browser.find_element("xpath", "/html/body/div/div/div/div[2]/div/div[2]/div[1]/div[4]/div[3]/div[1]/fieldset/div/div/div[1]/label/span").click()
-=======
-    browser.find_element(
-        By.XPATH, '//*[@id="dataset_type_options"]/div[1]/label/span'
-    ).click()
->>>>>>> ad161eb4
     # Time period options should now be visible
     # and the first option should be selected by default
     assert len(browser.find_elements(By.ID, "time_period_options"))
