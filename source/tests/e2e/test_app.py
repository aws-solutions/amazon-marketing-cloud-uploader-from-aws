# Copyright Amazon.com, Inc. or its affiliates. All Rights Reserved.
# SPDX-License-Identifier: Apache-2.0

import pytest
from selenium import webdriver
from selenium.webdriver.chrome.options import Options
from selenium.webdriver.common.by import By
from selenium.webdriver.support import expected_conditions as EC
<<<<<<< HEAD
from selenium.webdriver.support.ui import WebDriverWait, Select
=======
from selenium.webdriver.support.ui import WebDriverWait
>>>>>>> 3ce82310
from webdriver_manager.chrome import ChromeDriverManager


@pytest.fixture
def browser():
    chrome_options = Options()
    # Make sure the window is large enough in headless mode so that all
    # the elements on the page are visible
    chrome_options.add_argument("--headless")
    chrome_options.add_argument("--window-size=1920,1080")
    chrome_options.add_argument("--start-maximized")

    browser = webdriver.Chrome(
        ChromeDriverManager().install(), chrome_options=chrome_options
    )
    return browser


def test_everything(browser, test_environment, stack_resources):
    browser.implicitly_wait(5)
    browser.get(
        test_environment.get("LOCALHOST_URL")
        or stack_resources["UserInterface"]
    )
    wait = WebDriverWait(browser, 30)
    # Login
    username_field = browser.find_element(
        "xpath", "/html/body/div/div/div/div/div[2]/div[1]/div/input"
    )
    username_field.send_keys(test_environment["EMAIL"])
    password_field = browser.find_element(
        "xpath", "/html/body/div/div/div/div/div[2]/div[2]/input"
    )
    password_field.send_keys(test_environment["PASSWORD"])
    browser.find_element(
        "xpath", "/html/body/div/div/div/div/div[3]/span[1]/button"
    ).click()
    # Validate navbar brand
    xpath = "/html/body/div/div/div/div[1]/nav/a"
    wait.until(EC.presence_of_element_located((By.XPATH, xpath)))
    navbar_brand = browser.find_elements("xpath", xpath)[0].get_attribute(
        "innerText"
    )
    assert navbar_brand == "Amazon Marketing Cloud uploader from AWS"

    # open Step 1
    browser.find_element(By.ID, "step1").click()
    # validate the value shown for s3 bucket
    element_id = "bucket-input"
    wait.until(EC.presence_of_element_located((By.ID, element_id)))
    bucket_value = browser.find_element(By.ID, element_id).get_attribute(
        "placeholder"
    )
    assert bucket_value == test_environment["DATA_BUCKET_NAME"]
    # validate the s3 bucket table
    xpath = "/html/body/div/div/div/div[2]/div/div[2]/div[2]/div/table/tbody/tr[1]/td[2]"
    wait.until(EC.presence_of_element_located((By.XPATH, xpath)))
    xpath = (
        "/html/body/div/div/div/div[2]/div/div[2]/div[2]/div/table/tbody/tr"
    )
    rows = browser.find_elements("xpath", xpath)
    assert len(rows) > 0

    # validate key selection when clicking top table row
    browser.find_element(
        "xpath",
        "/html/body/div/div/div/div[2]/div/div[2]/div[2]/div/table/tbody/tr[1]/td[1]",
    ).click()

    key_input_field = browser.find_element(
        "xpath",
        "/html/body/div/div/div/div[2]/div/div[2]/div[1]/div/div[1]/div[2]/div/input",
    )
    key_input_text = key_input_field.get_attribute("value")

    key_table_field1 = browser.find_element(
        "xpath",
        "/html/body/div/div/div/div[2]/div/div[2]/div[2]/div/table/tbody/tr[1]/td[2]",
    )
    key_table_text1 = key_table_field1.text
    assert key_input_text == key_table_text1

    # validate multiple key selection, click second row
    browser.find_element(
        "xpath",
        "/html/body/div/div/div/div[2]/div/div[2]/div[2]/div/table/tbody/tr[2]/td[1]",
    ).click()

    multiple_key_text = key_input_field.get_attribute("value")

    key_table_field2 = browser.find_element(
        "xpath",
        "/html/body/div/div/div/div[2]/div/div[2]/div[2]/div/table/tbody/tr[2]/td[2]",
    )
    key_table_text2 = key_table_field2.text

    keys = key_table_text1 + ", " + key_table_text2
    assert multiple_key_text == keys

    # open Step 2
    browser.find_element(
        "xpath",
        "/html/body/div/div/div/div[2]/div/div[2]/div[1]/div/div[2]/button",
    ).click()

    # validate if keys stored, s3 key field matches in step 2 from step 1
    s3_key_field = browser.find_element(
        "xpath",
        "/html/body/div/div/div/div[2]/div/div[2]/div[1]/div[2]/div/input",
    )
    s3_key_text = s3_key_field.get_attribute("value")

    assert s3_key_text == keys

    # open Step 2
    browser.find_element(By.ID, "step2").click()
    wait.until(EC.presence_of_element_located((By.ID, "dataset_type_options")))
    # Time period options should not be visible until we click FACT
    assert not len(browser.find_elements(By.ID, "time_period_options"))
    # select FACT dataset type
    browser.find_element(
        By.XPATH, '//*[@id="dataset_type_options"]/div[1]/label/span'
    ).click()
    # Time period options should now be visible
    # and the first option should be selected by default
    assert len(browser.find_elements(By.ID, "time_period_options"))
    assert browser.find_element(
        By.XPATH, '//*[@id="time_period_options_BV_option_0"]'
    ).is_selected()
<<<<<<< HEAD
    # Country dropdown should be visible
    assert browser.find_element(By.XPATH, '//*[@id="time_period_options_BV_option_0"]').is_selected()
    # select US as country and check that the value updates
    cc_dropdown = browser.find_element(By.ID, "country-code-dropdown")
    Select(cc_dropdown).select_by_value("US")
    assert cc_dropdown.get_attribute("value") == "US"
=======

>>>>>>> 3ce82310
    # Sign out
    browser.find_element(
        "xpath", "/html/body/div/div/div/div[1]/nav/div/ul/li/a"
    ).click()<|MERGE_RESOLUTION|>--- conflicted
+++ resolved
@@ -6,11 +6,7 @@
 from selenium.webdriver.chrome.options import Options
 from selenium.webdriver.common.by import By
 from selenium.webdriver.support import expected_conditions as EC
-<<<<<<< HEAD
 from selenium.webdriver.support.ui import WebDriverWait, Select
-=======
-from selenium.webdriver.support.ui import WebDriverWait
->>>>>>> 3ce82310
 from webdriver_manager.chrome import ChromeDriverManager
 
 
@@ -140,16 +136,13 @@
     assert browser.find_element(
         By.XPATH, '//*[@id="time_period_options_BV_option_0"]'
     ).is_selected()
-<<<<<<< HEAD
     # Country dropdown should be visible
     assert browser.find_element(By.XPATH, '//*[@id="time_period_options_BV_option_0"]').is_selected()
     # select US as country and check that the value updates
     cc_dropdown = browser.find_element(By.ID, "country-code-dropdown")
     Select(cc_dropdown).select_by_value("US")
     assert cc_dropdown.get_attribute("value") == "US"
-=======
 
->>>>>>> 3ce82310
     # Sign out
     browser.find_element(
         "xpath", "/html/body/div/div/div/div[1]/nav/div/ul/li/a"
