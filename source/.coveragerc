[run]
omit =
    tests/*
    api/tests/*

source =
    api
    glue
    helper
    amc_uploader

[report]
<<<<<<< HEAD
fail_under = 40.0
=======
fail_under = 69
>>>>>>> 298e638f
<|MERGE_RESOLUTION|>--- conflicted
+++ resolved
@@ -10,8 +10,4 @@
     amc_uploader
 
 [report]
-<<<<<<< HEAD
-fail_under = 40.0
-=======
-fail_under = 69
->>>>>>> 298e638f
+fail_under = 69