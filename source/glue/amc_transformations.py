--- conflicted
+++ resolved
@@ -39,15 +39,9 @@
 #
 ###############################################################################
 
-<<<<<<< HEAD
-=======
-import base64
-import json
->>>>>>> 58593d60
 import sys
 
 from awsglue.utils import GlueArgumentError, getResolvedOptions
-<<<<<<< HEAD
 from library import transform
 from library import read_write as rw
 
@@ -72,161 +66,6 @@
 
 def check_params(required: list, optional: list) -> dict:
     # assign required params
-=======
-from normalizers import transform
-
-# Resolve sonarqube code smells
-writing = "Writing "
-rows_to = " rows to "
-
-###############################
-# PARSE ARGS
-###############################
-
-# Read required parameters
-args = None
-try:
-    args = getResolvedOptions(
-        sys.argv,
-        [
-            "JOB_NAME",
-            "solution_id",
-            "uuid",
-            "enable_anonymous_data",
-            "anonymous_data_logger",
-            "source_bucket",
-            "source_key",
-            "output_bucket",
-            "pii_fields",
-            "deleted_fields",
-            "dataset_id",
-            "period",
-            "country_code",
-            "destination_endpoints",
-        ],
-    )
-except GlueArgumentError as e:
-    print(e)
-    sys.exit(1)
-finally:
-    print("Runtime args:")
-    print(args)
-job_name = args["JOB_NAME"]
-job_run_id = args["JOB_RUN_ID"]
-enable_anonymous_data = args["enable_anonymous_data"]
-anonymous_data_logger = args["anonymous_data_logger"]
-solution_id = args["solution_id"]
-uuid = args["uuid"]
-if "dataset_id" in args:
-    dataset_id = args["dataset_id"].strip()
-else:
-    print("Missing required arg: dataset_id")
-    sys.exit(1)
-destination_endpoints = []
-if "destination_endpoints" in args:
-    destination_endpoints = json.loads(args["destination_endpoints"])
-else:
-    print("Missing required arg: destination_endpoints")
-    sys.exit(1)
-if len(destination_endpoints) == 0:
-    print("destination_endpoints cannot be empty")
-    sys.exit(1)
-pii_fields = []
-if "pii_fields" in args:
-    pii_fields = json.loads(args["pii_fields"])
-deleted_fields = []
-if "deleted_fields" in args:
-    deleted_fields = json.loads(args["deleted_fields"])
-if "period" in args:
-    user_defined_partition_size = args["period"].strip()
-    if user_defined_partition_size not in (
-        "autodetect",
-        "PT1M",
-        "PT1H",
-        "P1D",
-        "P7D",
-    ):
-        print("ERROR: Invalid user-defined value for dataset period:")
-        print(user_defined_partition_size)
-        sys.exit(1)
-if "country_code" in args:
-    country_code = args["country_code"]
-else:
-    print("Missing required arg: country_code")
-    sys.exit(1)
-
-# Read optional parameters
-try:
-    timestamp_column = getResolvedOptions(sys.argv, ["timestamp_column"])[
-        "timestamp_column"
-    ].strip()
-except GlueArgumentError:
-    timestamp_column = None
-
-###############################
-# LOAD INPUT DATA
-###############################
-
-source_bucket = args["source_bucket"]
-key = args["source_key"]
-filename = key.split("/")[-1]
-output_bucket = args["output_bucket"]
-
-s3 = boto3.client("s3")
-response = s3.head_object(Bucket=source_bucket, Key=key)
-content_type = response["ContentType"]
-print("CONTENT TYPE: " + content_type)
-num_bytes = response["ContentLength"]
-print("FILE SIZE: " + str(num_bytes))
-num_rows = 0
-
-chunksize = 2000
-
-df = pd.DataFrame()
-json_content_type = "application/json"
-csv_content_type = "text/csv"
-
-# Configure all PII-designated fields to be read as strings
-# This avoids reading phone or zip values as floats and dropping data or requiring additional transformation before normalization
-pii_column_names = {}
-for field in pii_fields:
-    pii_column_names[field["column_name"]] = str
-
-if content_type == json_content_type:
-    df_chunks = wr.s3.read_json(
-        path=["s3://" + source_bucket + "/" + key],
-        chunksize=chunksize,
-        lines=True,
-        dtype=pii_column_names,
-    )
-elif content_type == csv_content_type:
-    df_chunks = wr.s3.read_csv(
-        path=["s3://" + source_bucket + "/" + key],
-        chunksize=chunksize,
-        dtype=pii_column_names,
-    )
-else:
-    print("Unsupported content type: " + content_type)
-    sys.exit(1)
-
-for chunk in df_chunks:
-    # Save each chunk
-    raw_df = pd.concat([chunk, df])
-
-###############################
-# DATA CLEANSING
-###############################
-
-# Delete the columns that were indicated by the user to be deleted.
-for column_name in deleted_fields:
-    raw_df.drop(column_name, axis=1, inplace=True)
-
-# Define the column name to hold the timestamp in its full precision
-timestamp_full_precision = "timestamp_full_precision"
-
-if timestamp_column:
-    # Convert timestamp column to datetime type so we can use datetime methods
->>>>>>> 58593d60
     try:
         args = getResolvedOptions(
             sys.argv,
@@ -288,7 +127,6 @@
 file.load_input_data()
 file.remove_deleted_fields()
 
-<<<<<<< HEAD
 file.data = transform.transform_data(
     data=file.data,
     pii_fields=file.pii_fields,
@@ -305,228 +143,6 @@
     file.save_fact_output()
 else:
     file.save_dimension_output()
-=======
-        # Write rows to s3 if we're processing a new timestamp
-        if timestamp_str_old != timestamp_str:
-            # Yes, this timestamp maps to a new timestamp_str.
-            # From now on check to see when timestamp_str is different from this one
-            if timestamp_str_old == "":
-                # ...unless we're just starting out.
-                timestamp_str_old = timestamp_str
-                # Get all the events that occurred at the first timestamp
-                # so that they can be recorded when we read the next timestamp.
-                df_partition = hashed_df[
-                    hashed_df[timestamp_column] == timestamp
-                ]
-                df_partition[timestamp_column] = df_partition[
-                    timestamp_column
-                ].dt.strftime(datetime_format)
-                # Now proceed to the next unique timestamp.
-                continue
-            # write the old df_partition to s3
-            output_file = (
-                "s3://"
-                + output_bucket
-                + "/"
-                + amc_str
-                + "/"
-                + dataset_id
-                + "/"
-                + timeseries_partition_size
-                + "/"
-                + filename
-                + "-"
-                + timestamp_str_old
-                + ".gz"
-            )
-            if len(df_partition) > 0:
-                output_files.append(output_file)
-                # Earlier, we rounded the timestamp_column to minute (60s) granularity.
-                # Now we need to revert it back to full precision in order to avoid data loss.
-                df_partition[timestamp_column] = df_partition[
-                    timestamp_full_precision
-                ].dt.strftime(datetime_format)
-                df_partition.drop(
-                    timestamp_full_precision, axis=1, inplace=True
-                )
-                for destination_endpoint in destination_endpoints:
-                    # The destination endpoints are URLs.
-                    # We're going to pass these endpoints to the amc_uploader.py Lambda function
-                    # via the S3 key. But we can't put forward slashes, like "https://" in the S3
-                    # key. So, we encode the endpoint here and use that in the s3key.
-                    # The amc_uploader.py can use base64 decode to get the original endpoint URL.
-                    destination_endpoint_encoded = base64.b64encode(
-                        destination_endpoint.encode("ascii")
-                    ).decode("ascii")
-                    # write the old df_partition to s3
-                    output_file = (
-                        "s3://"
-                        + output_bucket
-                        + "/"
-                        + amc_str
-                        + "/"
-                        + dataset_id
-                        + "/"
-                        + timeseries_partition_size
-                        + "/"
-                        + destination_endpoint_encoded
-                        + "/"
-                        + filename
-                        + "-"
-                        + timestamp_str_old
-                        + ".gz"
-                    )
-                    output_files.append(output_file)
-                    print(
-                        writing
-                        + str(len(df_partition))
-                        + rows_to
-                        + output_file
-                    )
-                    num_rows += len(df_partition)
-                    if content_type == json_content_type:
-                        wr.s3.to_json(
-                            df=df_partition,
-                            path=output_file,
-                            compression="gzip",
-                            lines=True,
-                            orient="records",
-                        )
-                    elif content_type == csv_content_type:
-                        wr.s3.to_csv(
-                            df=df_partition,
-                            path=output_file,
-                            compression="gzip",
-                            header=True,
-                            index=False,
-                        )
-            # reset df_partition for the new timestamp string
-            df_partition = pd.DataFrame()
-            timestamp_str_old = timestamp_str
-            # Get all the events that occurred at this timestamp
-            df_partition = hashed_df[hashed_df[timestamp_column] == timestamp]
-            df_partition[timestamp_column] = df_partition[
-                timestamp_column
-            ].dt.strftime(datetime_format)
-        else:
-            # Append all the events that occurred at this timestamp to df_partition
-            df_partition2 = pd.DataFrame()
-            df_partition2 = hashed_df[hashed_df[timestamp_column] == timestamp]
-            df_partition2[timestamp_column] = df_partition2[
-                timestamp_column
-            ].dt.strftime(datetime_format)
-            df_partition = df_partition.append(
-                df_partition2, ignore_index=True
-            )
-    # write the last timestamp to s3
-    if len(df_partition) > 0:
-        # Earlier, we rounded the timestamp_column to minute (60s) granularity.
-        # Now we need to revert it back to full precision in order to avoid data loss.
-        df_partition[timestamp_column] = df_partition[
-            timestamp_full_precision
-        ].dt.strftime(datetime_format)
-        df_partition.drop(timestamp_full_precision, axis=1, inplace=True)
-        for destination_endpoint in destination_endpoints:
-            # The destination endpoints are URLs.
-            # We're going to pass these endpoints to the amc_uploader.py Lambda function
-            # via the S3 key. But we can't put forward slashes, like "https://" in the S3
-            # key. So, we encode the endpoint here and use that in the s3key.
-            # The amc_uploader.py can use base64 decode to get the original endpoint URL.
-            destination_endpoint_encoded = base64.b64encode(
-                destination_endpoint.encode("ascii")
-            ).decode("ascii")
-            output_file = (
-                "s3://"
-                + output_bucket
-                + "/"
-                + amc_str
-                + "/"
-                + dataset_id
-                + "/"
-                + timeseries_partition_size
-                + "/"
-                + destination_endpoint_encoded
-                + "/"
-                + filename
-                + "-"
-                + timestamp_str_old
-                + ".gz"
-            )
-            output_files.append(output_file)
-            print(writing + str(len(df_partition)) + rows_to + output_file)
-            num_rows += len(df_partition)
-            if content_type == json_content_type:
-                wr.s3.to_json(
-                    df=df_partition,
-                    path=output_file,
-                    compression="gzip",
-                    lines=True,
-                    orient="records",
-                )
-            elif content_type == csv_content_type:
-                wr.s3.to_csv(
-                    df=df_partition,
-                    path=output_file,
-                    compression="gzip",
-                    header=True,
-                    index=False,
-                )
-
-    output = {
-        "timeseries granularity": timeseries_partition_size,
-        "output files": output_files,
-    }
-    print(output)
-else:
-    dataset_type = "DIMENSION"
-    for destination_endpoint in destination_endpoints:
-        # The destination endpoints are URLs.
-        # We're going to pass these endpoints to the amc_uploader.py Lambda function
-        # via the S3 key. But we can't put forward slashes, like "https://" in the S3
-        # key. So, we encode the endpoint here and use that in the s3key.
-        # The amc_uploader.py can use base64 decode to get the original endpoint URL.
-        destination_endpoint_encoded = base64.b64encode(
-            destination_endpoint.encode("ascii")
-        ).decode("ascii")
-        output_file = (
-            "s3://"
-            + output_bucket
-            + "/"
-            + amc_str
-            + "/"
-            + dataset_id
-            + "/dimension/"
-            + destination_endpoint_encoded
-            + "/"
-            + filename
-            + ".gz"
-        )
-        output_files.append(output_file)
-        print(writing + str(len(hashed_df)) + rows_to + output_file)
-        num_rows += len(hashed_df)
-        if content_type == json_content_type:
-            wr.s3.to_json(
-                df=hashed_df,
-                path=output_file,
-                compression="gzip",
-                lines=True,
-                orient="records",
-            )
-        elif content_type == csv_content_type:
-            wr.s3.to_csv(
-                df=hashed_df,
-                path=output_file,
-                compression="gzip",
-                header=True,
-                index=False,
-            )
-    output = {"output files": output_file}
-    print(output)
-
-###############################
-# SAVE PERFORMANCE METRICS
-###############################
->>>>>>> 58593d60
 
 if args["enable_anonymous_data"] == "true":
     file.save_performance_metrics()