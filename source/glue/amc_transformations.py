# Copyright Amazon.com, Inc. or its affiliates. All Rights Reserved.
# SPDX-License-Identifier: Apache-2.0
# ###############################################################################
# PURPOSE:
#   Normalize and hash clear-text PII, and partition time series datasets for AMC.
#
# PREREQUISITES:
#   Timestamp columns must be formatted according to ISO 8601.
#
# INPUT:
#   --source_bucket: S3 bucket containing input file
#   --output_bucket: S3 bucket for output data
#   --source_key: S3 key of input file.
#   --timestamp_column: Column name containing timestamps for time series datasets (e.g. FACT). Leave blank for datasets that are not time series (e.g. DIMENSION).
#   --pii_fields: json formatted array containing column names that need to be hashed and the PII type of their data. The type must be FIRST_NAME, LAST_NAME, PHONE, ADDRESS, CITY, STATE, ZIP, or EMAIL.
#   --deleted_fields: array of strings indicating the names of columns which the user requested to be dropped from the dataset prior to uploading to AMC.
#   --dataset_id: name of dataset, used as the prefix folder for the output s3key.
#   --period: time period of dataset, one of ["autodetect","PT1M","PT1H","P1D","P7D"]. Autodetect enabled by default. (optional)
#   --country: country-specific normalization to apply to all rows in the dataset (2-digit ISO country code).
#
# OUTPUT:
#   - Transformed data files in user-specified output bucket,
#     partitioned according to AMC spec.
#
# SAMPLE COMMAND-LINE USAGE:
#
#    export JOB_NAME=mystack-GlueStack-12BSLR8H1F79M-amc-transformation-job
#    export SOURCE_BUCKET=mybucket
#    export SOURCE_KEY=mydata.json
#    export OUTPUT_BUCKET=mystack-etl-artifacts-zmtmhi
#    export TIMESTAMP_COLUMN=timestamp
#    export PII_FIELDS='[{\"column_name\": \"first_name\",\"pii_type\": \"FIRST_NAME\"},{\"column_name\": \"last_name\",\"pii_type\": \"LAST_NAME\"},{\"column_name\": \"address\",\"pii_type\": \"ADDRESS\"}]'
#    export DELETED_FIELDS='[\"customer_id\",\"purchase_id\"]'
#    export DATASET_ID='mytest123'
#    export REGION=us-east-1
<<<<<<< HEAD
#    aws glue start-job-run --job-name $JOB_NAME --arguments '{"--source_bucket": "'$SOURCE_BUCKET'", "--output_bucket": "'$OUTPUT_BUCKET'", "--source_key": "'$SOURCE_KEY'", "--pii_fields": "'$PII_FIELDS'",
#    "--deleted_fields": "'$DELETED_FIELDS'", "--timestamp_column": "'$TIMESTAMP_COLUMN'", "--dataset_id": "'$DATASET_ID'", "--period": "autodetect"}' --region $REGION
=======
#    aws glue start-job-run --job-name $JOB_NAME --arguments '{"--source_bucket": "'$SOURCE_BUCKET'", "--output_bucket": "'$OUTPUT_BUCKET'", "--source_key": "'$SOURCE_KEY'", "--pii_fields": "'$PII_FIELDS'", "--deleted_fields": "'$DELETED_FIELDS'", "--timestamp_column": "'$TIMESTAMP_COLUMN'", "--dataset_id": "'$DATASET_ID'", "--period": "autodetect", "--country": "US"}' --region $REGION
>>>>>>> 78d95149
#
###############################################################################

import hashlib
import json
import sys
from datetime import datetime

import awswrangler as wr
import boto3
import pandas as pd
import regex as re
from awsglue.utils import GlueArgumentError, getResolvedOptions
from normalizers.address_normalizer import AddressNormalizer
from normalizers.email_normalizer import EmailNormalizer
from normalizers.phone_normalizer import PhoneNormalizer
from normalizers.state_normalizer import StateNormalizer
from normalizers.zip_normalizer import ZipNormalizer

<<<<<<< HEAD
# Hardcode country code for now.
country_code = "US"

=======
>>>>>>> 78d95149
# Resolve sonarqube code smells
writing = "Writing "
rows_to = " rows to "

###############################
# PARSE ARGS
###############################

# Read required parameters
args = None
try:
<<<<<<< HEAD
    args = getResolvedOptions(
        sys.argv,
        [
            "JOB_NAME",
            "solution_id",
            "uuid",
            "enable_anonymous_data",
            "anonymous_data_logger",
            "source_bucket",
            "source_key",
            "output_bucket",
            "pii_fields",
            "deleted_fields",
            "dataset_id",
            "period",
        ],
    )
=======
    args = getResolvedOptions(sys.argv, ['JOB_NAME', 'solution_id', 'uuid', 'enable_anonymous_data', 'anonymous_data_logger', 'source_bucket', 'source_key', 'output_bucket', 'pii_fields', 'deleted_fields', 'dataset_id', 'period', 'country_code'])
>>>>>>> 78d95149
except GlueArgumentError as e:
    print(e)
    sys.exit(1)
finally:
    print("Runtime args:")
    print(args)
job_name = args["JOB_NAME"]
job_run_id = args["JOB_RUN_ID"]
enable_anonymous_data = args["enable_anonymous_data"]
anonymous_data_logger = args["anonymous_data_logger"]
solution_id = args["solution_id"]
uuid = args["uuid"]
if "dataset_id" in args:
    dataset_id = args["dataset_id"].strip()
else:
    print("Missing required arg: dataset_id")
    sys.exit(1)
pii_fields = []
if "pii_fields" in args:
    pii_fields = json.loads(args["pii_fields"])
deleted_fields = []
if "deleted_fields" in args:
    deleted_fields = json.loads(args["deleted_fields"])
if "period" in args:
    user_defined_partition_size = args["period"].strip()
    if user_defined_partition_size not in (
        "autodetect",
        "PT1M",
        "PT1H",
        "P1D",
        "P7D",
    ):
        print("ERROR: Invalid user-defined value for dataset period:")
        print(user_defined_partition_size)
<<<<<<< HEAD
        sys.exit(1)
=======
        exit(1)
if 'country_code' in args:
    country_code = args['country_code']
else:
    print("Missing required arg: country_code")
>>>>>>> 78d95149

# Read optional parameters
try:
    timestamp_column = getResolvedOptions(sys.argv, ["timestamp_column"])[
        "timestamp_column"
    ].strip()
except GlueArgumentError:
    timestamp_column = None

###############################
# LOAD INPUT DATA
###############################

source_bucket = args["source_bucket"]
key = args["source_key"]
filename = key.split("/")[-1]
output_bucket = args["output_bucket"]

s3 = boto3.client("s3")
response = s3.head_object(Bucket=source_bucket, Key=key)
content_type = response["ContentType"]
print("CONTENT TYPE: " + content_type)
num_bytes = response["ContentLength"]
print("FILE SIZE: " + str(num_bytes))
num_rows = 0

chunksize = 2000

df = pd.DataFrame()
json_content_type = "application/json"
csv_content_type = "text/csv"

if content_type == json_content_type:
    dfs = wr.s3.read_json(
        path=["s3://" + source_bucket + "/" + key],
        chunksize=chunksize,
        lines=True,
    )
elif content_type == csv_content_type:
    dfs = wr.s3.read_csv(
        path=["s3://" + source_bucket + "/" + key], chunksize=chunksize
    )
else:
    print("Unsupported content type: " + content_type)
    sys.exit(1)

for chunk in dfs:
    # Save each chunk
    df = pd.concat([chunk, df])

###############################
# DATA CLEANSING
###############################

# Delete the columns that were indicated by the user to be deleted.
for column_name in deleted_fields:
    df.drop(column_name, axis=1, inplace=True)

# Define the column name to hold the timestamp in its full precision
timestamp_full_precision = "timestamp_full_precision"

if timestamp_column:
    # Convert timestamp column to datetime type so we can use datetime methods
    try:
        df[timestamp_column] = pd.to_datetime(df[timestamp_column], utc=True)
    except ValueError as e:
        print(e)
        print("Failed to parse timeseries in column " + timestamp_column)
        print("Verify that timeseries is formatted according to ISO 8601.")
        raise e
    except Exception as e:
        print(e)
        print("Failed to parse timeseries in column " + timestamp_column)
        raise e

###############################
# DATA NORMALIZATION PATTERNS
###############################

addressNormalizer = AddressNormalizer(country_code)
stateNormalizer = StateNormalizer(country_code)
zipNormalizer = ZipNormalizer(country_code)
phoneNormalizer = PhoneNormalizer(country_code)

###############################
# DATA NORMALIZATION
###############################
# df1 will contain integer, float, and datetime columns
df1 = df.select_dtypes(exclude=[object])
# df2 will contain string columns
df2 = df.select_dtypes(include=[object])


def address_transformations(text):
    text = addressNormalizer.normalize(text).normalized_address
    return text


def state_transformations(text):
    text = stateNormalizer.normalize(text).normalized_state.lower()
    return text


def normalize_email(text):
    email_normalize = EmailNormalizer(text)
    return email_normalize.normalize()


def zip_transformations(text):
    text = zipNormalizer.normalize(text).normalized_zip
    return text


def phone_transformations(text):
    text = phoneNormalizer.normalize(text).normalized_phone
    return text


# This regex expression matches a sha256 hash value.
# Sha256 hash codes are 64 consecutive hexadecimal digits, a-f and 0-9.
# We'll use this pattern to avoid normalizing and hashing values that are already hashed.
sha256_pattern = "^[a-f0-9]{64}$"

for field in pii_fields:
    column_name = field["column_name"]
    if field["pii_type"] == "ADDRESS":
        df2[column_name] = (
            df2[column_name]
            .copy()
            .apply(
                lambda x: x
                if re.match(sha256_pattern, x)
                else address_transformations(x)
            )
        )
    elif field["pii_type"] == "STATE":
        df2[column_name] = (
            df2[column_name]
            .copy()
            .apply(
                lambda x: x
                if re.match(sha256_pattern, x)
                else state_transformations(x)
            )
        )
    elif field["pii_type"] == "ZIP":
        df2[column_name] = (
            df2[column_name]
            .copy()
            .apply(
                lambda x: x
                if re.match(sha256_pattern, x)
                else zip_transformations(x)
            )
        )
    elif field["pii_type"] == "PHONE":
        df2[column_name] = (
            df2[column_name]
            .copy()
            .apply(
                lambda x: x
                if re.match(sha256_pattern, x)
                else phone_transformations(x)
            )
        )
    elif field["pii_type"] == "EMAIL":
        df2[column_name] = df2[column_name].copy().apply(lambda x: x.lower())
        df2[column_name].replace(r"[^\w.@-]", "", inplace=True, regex=True)
        df2[column_name] = (
            df2[column_name].copy().apply(lambda x: normalize_email(x))
        )
    else:
        df2[column_name] = df2[column_name].copy().apply(lambda x: x.lower())
        # convert characters ß, ä, ö, ü, ø, æ
        df2[column_name].replace("ß", "ss", inplace=True)
        df2[column_name].replace("ä", "ae", inplace=True)
        df2[column_name].replace("ö", "oe", inplace=True)
        df2[column_name].replace("ü", "ue", inplace=True)
        df2[column_name].replace("ø", "o", inplace=True)
        df2[column_name].replace("æ", "ae", inplace=True)
        # remove all symbols and whitespace
        df2[column_name].replace("[^a-z0-9]", "", inplace=True, regex=True)

###############################
# PII HASHING
###############################

for field in pii_fields:
    column_name = field["column_name"]
    # If the column value looks like a sha256 hash, then don't hash it again.
    # This allows users to import datasets that have already been hashed.
    df2[column_name] = (
        df2[column_name]
        .copy()
        .apply(
            lambda x: x
            if re.match(sha256_pattern, x)
            else hashlib.sha256(x.encode()).hexdigest()
        )
    )

df = pd.concat([df1, df2], axis=1)

###############################
# TIME SERIES PARTITIONING
###############################

if timestamp_column:
    # AMC supports "Units of upload" of PT1M (minute-by-minute) granularity or longer
    # so we round timestamps to the nearest minute, below.
    # But before we write that data to AMC, we will want to restore the timestamp to full precision.
    # So we record that full precision here so that it can be restored later.
    df[timestamp_full_precision] = df[timestamp_column]
    df[timestamp_column] = df[timestamp_column].dt.round("Min")

    # Prepare to calculate time deltas by sorting on the timeseries column
    unique_timestamps = pd.DataFrame(df[timestamp_column].unique())
    unique_timestamps = unique_timestamps.rename(columns={0: "timestamp"})
    unique_timestamps = unique_timestamps.sort_values(by="timestamp")

    if user_defined_partition_size in ("PT1M", "PT1H", "P1D", "P7D"):
        timeseries_partition_size = user_defined_partition_size
    if user_defined_partition_size == "autodetect":
        # Store the time delta between each sequential event
        unique_timestamps["timedelta"] = (
            unique_timestamps["timestamp"]
            - unique_timestamps["timestamp"].shift()
        )

        # Here we calculate the partition size based on the minimum delta between timestamps in the dataset.
        zero_timedelta = "0 days 00:00:00"
        min_timedelta = (
            unique_timestamps["timedelta"][
                unique_timestamps["timedelta"] != zero_timedelta
            ]
            .dropna()
            .min()
        )

        # Initialize timeseries partition size. The available options are:
        #   PT1M (minute)
        #   PT1H (hour)
        #   P1D (day)
        #   P7D (7 days)
        timeseries_partition_size = "PT1M"

        # If the smallest delta between timestamps is at least 60 minutes (3600 seconds), then we'll partition timeseries data into one file for each hour.
        # Note, timedelta.seconds rolls over to 0 when the timedelta reaches 1 day, so we need to check timedelta.days too:
        if min_timedelta.seconds >= 3600 and min_timedelta.days == 0:
            timeseries_partition_size = "PT1H"

        # If the smallest delta between timestamps is at least 24 hours, then we'll partition timeseries data into one file for each day.
        elif 0 < min_timedelta.days < 7:
            timeseries_partition_size = "P1D"

        # If the smallest delta between timestamps is at least 7 days, then we'll partition timeseries data into one file for each week.
        elif min_timedelta.days >= 7:
            timeseries_partition_size = "P7D"

###############################
# SAVE OUTPUT DATA
###############################

# Partition the timeseries dataset into separate files for each
# unique timestamp.
output_files = []
amc_str = "amc"
datetime_format = "%Y-%m-%dT%H:%M:%SZ"

if timestamp_column:
    dataset_type = "FACT"
    # Initialize a temporary variable to help us know when timestamps
    # map to a new string:
    timestamp_str_old = ""
    # Initialize a dataframe to hold the dataset for this timestamp:
    df_partition = pd.DataFrame()
    for timestamp in unique_timestamps.timestamp:
        # In order to avoid errors like this:
        #   "The timeWindowStart ... does not align with the data set's period"
        # we need to save file names with timestamps that use
        #   00 for seconds in the case of PT1M, PT1H, P1D, and P7D,
        #   00 for minutes and seconds in the case of PT1H, P1D, P7D,
        #   and 00 for hours, minutes, and seconds in the case of P1D, P7D.
        timestamp_str = timestamp.strftime("%Y_%m_%d-%H:%M:00")
        if timeseries_partition_size in ("PT1H", "P1D", "P7D"):
            timestamp_str = timestamp.strftime("%Y_%m_%d-%H:00:00")
        if timeseries_partition_size in ("P1D", "P7D"):
            timestamp_str = timestamp.strftime("%Y_%m_%d-00:00:00")

        # Since unique_timestamps is sorted, we can iterate thru
        # each timestamp to collect all the events which map to the
        # same timestamp_str, then write them to s3 as a single file
        # when timestamp_str has changed. The following if condition handles
        # this:

        # Write rows to s3 if we're processing a new timestamp
        if timestamp_str_old != timestamp_str:
            # Yes, this timestamp maps to a new timestamp_str.
            # From now on check to see when timestamp_str is different from this one
            if timestamp_str_old == "":
                # ...unless we're just starting out.
                timestamp_str_old = timestamp_str
                # Get all the events that occurred at the first timestamp
                # so that they can be recorded when we read the next timestamp.
                df_partition = df[df[timestamp_column] == timestamp]
                df_partition[timestamp_column] = df_partition[
                    timestamp_column
                ].dt.strftime(datetime_format)
                # Now proceed to the next unique timestamp.
                continue
            # write the old df_partition to s3
            output_file = (
                "s3://"
                + output_bucket
                + "/"
                + amc_str
                + "/"
                + dataset_id
                + "/"
                + timeseries_partition_size
                + "/"
                + filename
                + "-"
                + timestamp_str_old
                + ".gz"
            )
            if len(df_partition) > 0:
                output_files.append(output_file)
                # Earlier, we rounded the timestamp_column to minute (60s) granularity.
                # Now we need to revert it back to full precision in order to avoid data loss.
                df_partition[timestamp_column] = df_partition[
                    timestamp_full_precision
                ].dt.strftime(datetime_format)
                df_partition.drop(
                    timestamp_full_precision, axis=1, inplace=True
                )
                print(writing + str(len(df_partition)) + rows_to + output_file)
                num_rows += len(df_partition)
                if content_type == json_content_type:
                    wr.s3.to_json(
                        df=df_partition,
                        path=output_file,
                        compression="gzip",
                        lines=True,
                        orient="records",
                    )
                elif content_type == csv_content_type:
                    wr.s3.to_csv(
                        df=df_partition,
                        path=output_file,
                        compression="gzip",
                        header=True,
                        index=False,
                    )
            # reset df_partition for the new timestamp string
            df_partition = pd.DataFrame()
            timestamp_str_old = timestamp_str
            # Get all the events that occurred at this timestamp
            df_partition = df[df[timestamp_column] == timestamp]
            df_partition[timestamp_column] = df_partition[
                timestamp_column
            ].dt.strftime(datetime_format)
        else:
            # Append all the events that occurred at this timestamp to df_partition
            df_partition2 = pd.DataFrame()
            df_partition2 = df[df[timestamp_column] == timestamp]
            df_partition2[timestamp_column] = df_partition2[
                timestamp_column
            ].dt.strftime(datetime_format)
            df_partition = df_partition.append(
                df_partition2, ignore_index=True
            )
    # write the last timestamp to s3
    output_file = (
        "s3://"
        + output_bucket
        + "/"
        + amc_str
        + "/"
        + dataset_id
        + "/"
        + timeseries_partition_size
        + "/"
        + filename
        + "-"
        + timestamp_str_old
        + ".gz"
    )
    if len(df_partition) > 0:
        output_files.append(output_file)
        # Earlier, we rounded the timestamp_column to minute (60s) granularity.
        # Now we need to revert it back to full precision in order to avoid data loss.
        df_partition[timestamp_column] = df_partition[
            timestamp_full_precision
        ].dt.strftime(datetime_format)
        df_partition.drop(timestamp_full_precision, axis=1, inplace=True)
        print(writing + str(len(df_partition)) + rows_to + output_file)
        num_rows += len(df_partition)
        if content_type == json_content_type:
            wr.s3.to_json(
                df=df_partition,
                path=output_file,
                compression="gzip",
                lines=True,
                orient="records",
            )
        elif content_type == csv_content_type:
            wr.s3.to_csv(
                df=df_partition,
                path=output_file,
                compression="gzip",
                header=True,
                index=False,
            )

    output = {
        "timeseries granularity": timeseries_partition_size,
        "output files": output_files,
    }
    print(output)
else:
    dataset_type = "DIMENSION"
    output_file = (
        "s3://"
        + output_bucket
        + "/"
        + amc_str
        + "/"
        + dataset_id
        + "/dimension/"
        + filename
        + ".gz"
    )
    print(writing + str(len(df)) + rows_to + output_file)
    num_rows += len(df)
    if content_type == json_content_type:
        wr.s3.to_json(
            df=df,
            path=output_file,
            compression="gzip",
            lines=True,
            orient="records",
        )
    elif content_type == csv_content_type:
        wr.s3.to_csv(
            df=df,
            path=output_file,
            compression="gzip",
            header=True,
            index=False,
        )
    output = {"output files": output_file}
    print(output)

###############################
# SAVE PERFORMANCE METRICS
###############################

if enable_anonymous_data == "true":
    glue_client = boto3.client("glue")
    lambda_client = boto3.client("lambda")
    response = glue_client.get_job_run(
        JobName=job_name, RunId=job_run_id, PredecessorsIncluded=True | False
    )
    started_on = response["JobRun"]["StartedOn"].replace(tzinfo=None)
    glue_job_duration = (datetime.now() - started_on).total_seconds()
    metrics = {
        "RequestType": "Workload",
        "Metrics": {
            "SolutionId": solution_id,
            "UUID": uuid,
            "numBytes": num_bytes,
            "numRows": num_rows,
            "datasetType": dataset_type,
            "glueJobDuration": glue_job_duration,
        },
    }
    response = lambda_client.invoke(
        FunctionName=anonymous_data_logger,
        InvocationType="Event",
        Payload=json.dumps(metrics).encode("utf-8"),
    )
    print("Performance metrics:")
    print(metrics)<|MERGE_RESOLUTION|>--- conflicted
+++ resolved
@@ -33,12 +33,8 @@
 #    export DELETED_FIELDS='[\"customer_id\",\"purchase_id\"]'
 #    export DATASET_ID='mytest123'
 #    export REGION=us-east-1
-<<<<<<< HEAD
 #    aws glue start-job-run --job-name $JOB_NAME --arguments '{"--source_bucket": "'$SOURCE_BUCKET'", "--output_bucket": "'$OUTPUT_BUCKET'", "--source_key": "'$SOURCE_KEY'", "--pii_fields": "'$PII_FIELDS'",
-#    "--deleted_fields": "'$DELETED_FIELDS'", "--timestamp_column": "'$TIMESTAMP_COLUMN'", "--dataset_id": "'$DATASET_ID'", "--period": "autodetect"}' --region $REGION
-=======
-#    aws glue start-job-run --job-name $JOB_NAME --arguments '{"--source_bucket": "'$SOURCE_BUCKET'", "--output_bucket": "'$OUTPUT_BUCKET'", "--source_key": "'$SOURCE_KEY'", "--pii_fields": "'$PII_FIELDS'", "--deleted_fields": "'$DELETED_FIELDS'", "--timestamp_column": "'$TIMESTAMP_COLUMN'", "--dataset_id": "'$DATASET_ID'", "--period": "autodetect", "--country": "US"}' --region $REGION
->>>>>>> 78d95149
+#    "--deleted_fields": "'$DELETED_FIELDS'", "--timestamp_column": "'$TIMESTAMP_COLUMN'", "--dataset_id": "'$DATASET_ID'", "--period": "autodetect", "--country": "US"}' --region $REGION
 #
 ###############################################################################
 
@@ -57,13 +53,17 @@
 from normalizers.phone_normalizer import PhoneNormalizer
 from normalizers.state_normalizer import StateNormalizer
 from normalizers.zip_normalizer import ZipNormalizer
-
-<<<<<<< HEAD
-# Hardcode country code for now.
-country_code = "US"
-
-=======
->>>>>>> 78d95149
+from normalizers.phone_normalizer import PhoneNormalizer
+from awsglue.utils import getResolvedOptions, GlueArgumentError
+import pandas as pd
+import awswrangler as wr
+import regex as re
+import hashlib
+import json
+import boto3
+import re
+from datetime import datetime
+
 # Resolve sonarqube code smells
 writing = "Writing "
 rows_to = " rows to "
@@ -75,7 +75,6 @@
 # Read required parameters
 args = None
 try:
-<<<<<<< HEAD
     args = getResolvedOptions(
         sys.argv,
         [
@@ -90,12 +89,10 @@
             "pii_fields",
             "deleted_fields",
             "dataset_id",
-            "period",
+            "period", 
+            "country_code",
         ],
     )
-=======
-    args = getResolvedOptions(sys.argv, ['JOB_NAME', 'solution_id', 'uuid', 'enable_anonymous_data', 'anonymous_data_logger', 'source_bucket', 'source_key', 'output_bucket', 'pii_fields', 'deleted_fields', 'dataset_id', 'period', 'country_code'])
->>>>>>> 78d95149
 except GlueArgumentError as e:
     print(e)
     sys.exit(1)
@@ -130,15 +127,12 @@
     ):
         print("ERROR: Invalid user-defined value for dataset period:")
         print(user_defined_partition_size)
-<<<<<<< HEAD
-        sys.exit(1)
-=======
         exit(1)
 if 'country_code' in args:
     country_code = args['country_code']
 else:
     print("Missing required arg: country_code")
->>>>>>> 78d95149
+    sys.exit(1)
 
 # Read optional parameters
 try:
