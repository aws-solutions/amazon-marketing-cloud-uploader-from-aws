--- conflicted
+++ resolved
@@ -84,10 +84,7 @@
             "dataset_id",
             "period",
             "country_code",
-<<<<<<< HEAD
             "destination_endpoints"
-=======
->>>>>>> ad161eb4
         ],
     )
 except GlueArgumentError as e:
