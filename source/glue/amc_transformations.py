--- conflicted
+++ resolved
@@ -59,19 +59,6 @@
 rows_to = " rows to "
 
 ###############################
-<<<<<<< HEAD
-=======
-# DATA NORMALIZATION PATTERNS
-###############################
-
-addressNormalizer = AddressNormalizer(country_code)
-stateNormalizer = StateNormalizer(country_code)
-zipNormalizer = ZipNormalizer(country_code)
-phoneNormalizer = PhoneNormalizer(country_code)
-emailNormalizer = EmailNormalizer()
-
-###############################
->>>>>>> ed32d20a
 # PARSE ARGS
 ###############################
 
@@ -176,16 +163,6 @@
 
 if content_type == json_content_type:
     dfs = wr.s3.read_json(
-<<<<<<< HEAD
-        path=["s3://" + source_bucket + "/" + key],
-        chunksize=chunksize,
-        lines=True,
-    )
-elif content_type == csv_content_type:
-    dfs = wr.s3.read_csv(
-        path=["s3://" + source_bucket + "/" + key], chunksize=chunksize
-    )
-=======
         path=['s3://' + source_bucket + '/' + key], 
         chunksize=chunksize, 
         lines=True,
@@ -197,7 +174,6 @@
         chunksize=chunksize,
         dtype=pii_column_names
         )
->>>>>>> ed32d20a
 else:
     print("Unsupported content type: " + content_type)
     sys.exit(1)
@@ -239,18 +215,11 @@
 stateNormalizer = StateNormalizer(country_code)
 zipNormalizer = ZipNormalizer(country_code)
 phoneNormalizer = PhoneNormalizer(country_code)
+emailNormalizer = EmailNormalizer()
 
 ###############################
 # DATA NORMALIZATION
 ###############################
-<<<<<<< HEAD
-# df1 will contain integer, float, and datetime columns
-df1 = df.select_dtypes(exclude=[object])
-# df2 will contain string columns
-df2 = df.select_dtypes(include=[object])
-
-=======
->>>>>>> ed32d20a
 
 def address_transformations(text):
     text = addressNormalizer.normalize(text).normalized_address
@@ -261,16 +230,9 @@
     text = stateNormalizer.normalize(text).normalized_state.lower()
     return text
 
-<<<<<<< HEAD
-
-def normalize_email(text):
-    email_normalize = EmailNormalizer(text)
-    return email_normalize.normalize()
-=======
 def email_transformations(text):
     text = emailNormalizer.normalize(text).normalizedEmail
     return text
->>>>>>> ed32d20a
 
 
 def zip_transformations(text):
@@ -292,83 +254,67 @@
         return True
 
 for field in pii_fields:
-<<<<<<< HEAD
-    column_name = field["column_name"]
-    if field["pii_type"] == "ADDRESS":
-        df2[column_name] = (
-            df2[column_name]
+    column_name = field['column_name']
+    if field['pii_type'] == "ADDRESS":
+        df[column_name] = (
+            df[column_name]
             .copy()
             .apply(
-                lambda x: x
-                if re.match(sha256_pattern, x)
+                lambda x: x 
+                if skip_record_flag(x) 
                 else address_transformations(x)
             )
         )
-    elif field["pii_type"] == "STATE":
-        df2[column_name] = (
-            df2[column_name]
+    elif field['pii_type'] == "STATE":
+        df[column_name] = (
+            df[column_name]
             .copy()
             .apply(
-                lambda x: x
-                if re.match(sha256_pattern, x)
+                lambda x: x 
+                if skip_record_flag(x) 
                 else state_transformations(x)
             )
         )
-    elif field["pii_type"] == "ZIP":
-        df2[column_name] = (
-            df2[column_name]
+    elif field['pii_type'] == "ZIP":
+        df[column_name] = (
+            df[column_name]
             .copy()
             .apply(
-                lambda x: x
-                if re.match(sha256_pattern, x)
+                lambda x: x 
+                if skip_record_flag(x) 
                 else zip_transformations(x)
             )
         )
-    elif field["pii_type"] == "PHONE":
-        df2[column_name] = (
-            df2[column_name]
+    elif field['pii_type'] == "PHONE":
+        df[column_name] = (
+            df[column_name]
             .copy()
             .apply(
-                lambda x: x
-                if re.match(sha256_pattern, x)
+                lambda x: x 
+                if skip_record_flag(x) 
                 else phone_transformations(x)
             )
         )
-    elif field["pii_type"] == "EMAIL":
-        df2[column_name] = df2[column_name].copy().apply(lambda x: x.lower())
-        df2[column_name].replace(r"[^\w.@-]", "", inplace=True, regex=True)
-        df2[column_name] = (
-            df2[column_name].copy().apply(lambda x: normalize_email(x))
+    elif field['pii_type'] == "EMAIL":
+        df[column_name] = (
+            df[column_name]
+            .copy()
+            .apply(
+                lambda x: x 
+                if skip_record_flag(x) 
+                else email_transformations(x)
+            )
         )
     else:
-        df2[column_name] = df2[column_name].copy().apply(lambda x: x.lower())
-        # convert characters ß, ä, ö, ü, ø, æ
-        df2[column_name].replace("ß", "ss", inplace=True)
-        df2[column_name].replace("ä", "ae", inplace=True)
-        df2[column_name].replace("ö", "oe", inplace=True)
-        df2[column_name].replace("ü", "ue", inplace=True)
-        df2[column_name].replace("ø", "o", inplace=True)
-        df2[column_name].replace("æ", "ae", inplace=True)
-=======
-    column_name = field['column_name']
-    if field['pii_type'] == "ADDRESS":
-        df[column_name] = df[column_name].copy().apply(
-            lambda x: x if skip_record_flag(x) else address_transformations(x))
-    elif field['pii_type'] == "STATE":
-        df[column_name] = df[column_name].copy().apply(
-            lambda x: x if skip_record_flag(x) else state_transformations(x))
-    elif field['pii_type'] == "ZIP":
-        df[column_name] = df[column_name].copy().apply(
-            lambda x: x if skip_record_flag(x) else zip_transformations(x))
-    elif field['pii_type'] == "PHONE":
-        df[column_name] = df[column_name].copy().apply(
-            lambda x: x if skip_record_flag(x) else phone_transformations(x))
-    elif field['pii_type'] == "EMAIL":
-        df[column_name] = df[column_name].copy().apply(
-            lambda x: x if skip_record_flag(x) else email_transformations(x))
-    else:
-        df[column_name] = df[column_name].copy().apply(
-            lambda x: x if skip_record_flag(x) else x.lower())
+        df[column_name] = (
+            df[column_name]
+            .copy()
+            .apply(
+                lambda x: x 
+                if skip_record_flag(x) 
+                else x.lower()
+            )
+        )
         # convert characters ß, ä, ö, ü, ø, æ 
         df[column_name].replace("ß", "ss", inplace=True)
         df[column_name].replace("ä", "ae", inplace=True)
@@ -376,7 +322,6 @@
         df[column_name].replace("ü", "ue", inplace=True)
         df[column_name].replace("ø", "o", inplace=True)
         df[column_name].replace("æ", "ae", inplace=True)
->>>>>>> ed32d20a
         # remove all symbols and whitespace
         df[column_name].replace("[^a-z0-9]", "", inplace=True, regex=True)
 
@@ -385,26 +330,16 @@
 ###############################
 
 for field in pii_fields:
-<<<<<<< HEAD
-    column_name = field["column_name"]
-    # If the column value looks like a sha256 hash, then don't hash it again.
-    # This allows users to import datasets that have already been hashed.
-    df2[column_name] = (
-        df2[column_name]
+    column_name = field['column_name']
+    df[column_name] = (
+        df[column_name]
         .copy()
         .apply(
-            lambda x: x
-            if re.match(sha256_pattern, x)
+            lambda x: x 
+            if skip_record_flag(x) 
             else hashlib.sha256(x.encode()).hexdigest()
         )
     )
-
-df = pd.concat([df1, df2], axis=1)
-=======
-    column_name = field['column_name']
-    df[column_name] = df[column_name].copy().apply(
-        lambda x: x if skip_record_flag(x) else hashlib.sha256(x.encode()).hexdigest())
->>>>>>> ed32d20a
 
 ###############################
 # TIME SERIES PARTITIONING
