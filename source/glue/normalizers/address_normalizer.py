--- conflicted
+++ resolved
@@ -23,22 +23,6 @@
 import re
 import tempfile
 from re import finditer
-<<<<<<< HEAD
-
-
-def load_address_map_helper():
-    __location__ = os.path.realpath(
-        os.path.join(os.getcwd(), os.path.dirname(__file__))
-    )
-    with open(
-        os.path.join(__location__, "address_map_helper.json"), encoding="utf-8"
-    ) as file:
-        return json.load(file)
-
-
-address_map = load_address_map_helper()
-
-=======
 from zipfile import ZipFile
 
 
@@ -71,7 +55,6 @@
 
 address_map = load_address_map_helper()
 
->>>>>>> 2b25e6f9
 NumberIndicators = address_map["NumberIndicators"]
 
 DirectionalWords = address_map["DirectionalWords"]
@@ -191,11 +174,7 @@
             address_token = address[text_start - start :]
             tokens.append(address_token)
 
-<<<<<<< HEAD
-        self.address_token = tokens
-=======
         self.address_tokens = tokens
->>>>>>> 2b25e6f9
 
     def update_address_tokens(self, index, **kwargs):
         rest = []
@@ -218,13 +197,9 @@
                 second_part = word[index + 1 :]
                 if not second_part.isnumeric() and first_part.isnumeric():
                     normalized_address.update_address_tokens(
-<<<<<<< HEAD
-                        i, 1, first_part=first_part, second_part=second_part
-=======
                         i,
                         first_part=first_part, 
                         second_part=second_part
->>>>>>> 2b25e6f9
                     )
 
 
@@ -244,32 +219,20 @@
                 if first_part == "":
                     normalized_address.update_address_tokens(
                         i,
-<<<<<<< HEAD
-                        1,
-=======
->>>>>>> 2b25e6f9
                         pound_string=POUND_STRING,
                         second_part=second_part,
                     )
                     i += 1
                 elif second_part == "":
                     normalized_address.update_address_tokens(
-<<<<<<< HEAD
-                        i, 1, first_part=first_part, pound_string=POUND_STRING
-=======
                         i, 
                         first_part=first_part, 
                         pound_string=POUND_STRING
->>>>>>> 2b25e6f9
                     )
                     i += 1
                 else:
                     normalized_address.update_address_tokens(
                         i,
-<<<<<<< HEAD
-                        1,
-=======
->>>>>>> 2b25e6f9
                         first_part=first_part,
                         pound_string=POUND_STRING,
                         second_part=second_part,
@@ -342,11 +305,7 @@
             for j in range(0, len(self.street_word_maps)):
                 if word in self.street_word_maps[j]:
                     normalized_address.update_address_tokens(
-<<<<<<< HEAD
-                        i, 1, first_part=self.street_word_maps[j].get(word)
-=======
                         i, first_part=self.street_word_maps[j].get(word)
->>>>>>> 2b25e6f9
                     )
 
         self.normalized_address = "".join(
