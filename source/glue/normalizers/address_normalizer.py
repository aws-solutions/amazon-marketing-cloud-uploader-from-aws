--- conflicted
+++ resolved
@@ -196,11 +196,7 @@
                 second_part = word[index + 1 :]
                 if not second_part.isnumeric() and first_part.isnumeric():
                     normalized_address.update_address_tokens(
-<<<<<<< HEAD
-                        i, 
-=======
                         i,
->>>>>>> 2b25e6f9
                         first_part=first_part, 
                         second_part=second_part
                     )
