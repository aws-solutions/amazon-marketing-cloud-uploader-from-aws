import re

<<<<<<< HEAD

def is_valid_email_address(email):
=======
def is_valid_email(email):
>>>>>>> ed32d20a
    try:
        wrd_str = r"\w"
        re_str = f"([{wrd_str}._-]+@[{wrd_str}._-]+)"
        return bool(email and re.match(re_str, email))
    except Exception:
        return False

<<<<<<< HEAD

def normalize_email(email):
    if email:
        return re.sub(r"[^\w.@-]+", "", email.lower())
    return None


class EmailNormalizer:
    def __init__(self, email):
        self.email = email

    def normalize(self):
        email = normalize_email(self.email)
        if is_valid_email_address(email):
            return email
        return ""
=======
class EmailNormalizer():

    def normalize(self, record):
        self.normalizedEmail = record.lower()
        self.normalizedEmail = re.sub("[^\w.@-]+", "", self.normalizedEmail)

        if not is_valid_email(self.normalizedEmail):
            self.normalizedEmail = ""

        return self
>>>>>>> ed32d20a
<|MERGE_RESOLUTION|>--- conflicted
+++ resolved
@@ -1,11 +1,6 @@
 import re
 
-<<<<<<< HEAD
-
-def is_valid_email_address(email):
-=======
 def is_valid_email(email):
->>>>>>> ed32d20a
     try:
         wrd_str = r"\w"
         re_str = f"([{wrd_str}._-]+@[{wrd_str}._-]+)"
@@ -13,32 +8,13 @@
     except Exception:
         return False
 
-<<<<<<< HEAD
-
-def normalize_email(email):
-    if email:
-        return re.sub(r"[^\w.@-]+", "", email.lower())
-    return None
-
-
-class EmailNormalizer:
-    def __init__(self, email):
-        self.email = email
-
-    def normalize(self):
-        email = normalize_email(self.email)
-        if is_valid_email_address(email):
-            return email
-        return ""
-=======
 class EmailNormalizer():
 
     def normalize(self, record):
-        self.normalizedEmail = record.lower()
-        self.normalizedEmail = re.sub("[^\w.@-]+", "", self.normalizedEmail)
+        self.normalized_email = record.lower()
+        self.normalized_email = re.sub("[^\w.@-]+", "", self.normalized_email)
 
-        if not is_valid_email(self.normalizedEmail):
-            self.normalizedEmail = ""
+        if not is_valid_email(self.normalized_email):
+            self.normalized_email = ""
 
-        return self
->>>>>>> ed32d20a
+        return self