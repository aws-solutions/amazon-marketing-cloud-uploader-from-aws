--- conflicted
+++ resolved
@@ -233,18 +233,7 @@
 
 @pytest.fixture
 def test_data_set_type():
-<<<<<<< HEAD
     def _method(data_set_type, file_format, test_configs, get_etl_data_by_job_id, generate_random_test_files_to_s3_bucket, s3_key_sub_dir="", test_columns=None):
-=======
-    def _method(
-        data_set_type,
-        file_format,
-        test_configs,
-        get_etl_data_by_job_id,
-        generate_random_test_files_to_s3_bucket,
-        s3_key_sub_dir="",
-    ):
->>>>>>> 2a54d46d
         is_data_set_created = False
         try:
             data_set_id = f"amc_integ_test_{int(time.time())}_{data_set_type}_{file_format}"
@@ -269,7 +258,6 @@
                     "dataType": "TIMESTAMP",
                     "isMainEventTime": True,
                 }
-<<<<<<< HEAD
             logger.info(f"TIME_STAMP_DATA_SET_TYPE: {time_stamp_data_set_type}")
             test_columns = test_columns or [
                 {
@@ -334,11 +322,6 @@
                     "columnType": "DIMENSION"
                 }
             ]
-=======
-            logger.info(
-                f"TIME_STAMP_DATA_SET_TYPE: {time_stamp_data_set_type}"
-            )
->>>>>>> 2a54d46d
             with Client(app.app) as client:
                 # create_dataset
                 response = client.http.post(
@@ -352,73 +335,7 @@
                                 "period": "P1D",
                                 "dataSetType": data_set_type,
                                 "compressionFormat": "GZIP",
-<<<<<<< HEAD
                                 "columns": test_columns
-=======
-                                "columns": [
-                                    {
-                                        "name": "user_id",
-                                        "description": "The customer resolved id",
-                                        "dataType": "STRING",
-                                        "nullable": True,
-                                        "isMainUserId": True,
-                                    },
-                                    {
-                                        "name": "user_type",
-                                        "description": "The customer resolved type",
-                                        "dataType": "STRING",
-                                        "nullable": True,
-                                        "isMainUserIdType": True,
-                                    },
-                                    {
-                                        "name": "first_name",
-                                        "description": "hashed First name",
-                                        "dataType": "STRING",
-                                        "externalUserIdType": {
-                                            "type": "HashedIdentifier",
-                                            "identifierType": "FIRST_NAME",
-                                        },
-                                        "nullable": True,
-                                    },
-                                    {
-                                        "name": "last_name",
-                                        "description": "hashed Last name",
-                                        "dataType": "STRING",
-                                        "externalUserIdType": {
-                                            "type": "HashedIdentifier",
-                                            "identifierType": "LAST_NAME",
-                                        },
-                                        "nullable": True,
-                                    },
-                                    {
-                                        "name": "email",
-                                        "description": "hashed Email",
-                                        "dataType": "STRING",
-                                        "externalUserIdType": {
-                                            "type": "HashedIdentifier",
-                                            "identifierType": "EMAIL",
-                                        },
-                                        "nullable": True,
-                                    },
-                                    {
-                                        "name": "timestamp",
-                                        "description": "Timestamp",
-                                        **time_stamp_data_set_type,
-                                    },
-                                    {
-                                        "name": "product_quantity",
-                                        "description": "Product quantity",
-                                        "dataType": "STRING",
-                                        "columnType": "DIMENSION",
-                                    },
-                                    {
-                                        "name": "product_name",
-                                        "description": "Product name",
-                                        "dataType": "STRING",
-                                        "columnType": "DIMENSION",
-                                    },
-                                ],
->>>>>>> 2a54d46d
                             }
                         }
                     ),
@@ -572,92 +489,6 @@
     return _method
 
 
-<<<<<<< HEAD
-def test_create_upload_delete_dataset_FACT_JSON_SUB_DIRECTORY(test_configs, test_data_set_type, get_etl_data_by_job_id, generate_random_test_files_to_s3_bucket):
-   test_data_set_type("FACT", "JSON", test_configs, get_etl_data_by_job_id, generate_random_test_files_to_s3_bucket, s3_key_sub_dir="integ_test_data/")
-
-def test_create_upload_delete_dataset_DIMENSION_JSON_LIVE_RAMP(test_configs, test_data_set_type, get_etl_data_by_job_id, generate_random_test_files_to_s3_bucket):
-    test_columns = [
-        {
-            "name": "user_id",
-            "description": "The customer resolved id",
-            "dataType": "STRING",
-            "nullable": True,
-            "isMainUserId": True
-        },
-        {
-            "name": "user_type",
-            "description": "The customer resolved type",
-            "dataType": "STRING",
-            "nullable": True,
-            "isMainUserIdType": True
-        },
-        {
-            "name": "first_name",
-            "description": "hashed First name",
-            "dataType": "STRING",
-            "externalUserIdType": {
-            "type": "HashedIdentifier",
-            "identifierType": "FIRST_NAME"
-            },
-            "nullable": True
-        },
-        {
-            "name": "ramp_id",
-            "description": "The user's LiveRamp ID",
-            "dataType": "STRING",
-            "nullable": True,
-            "externalUserIdType": {
-                "type": "LiveRamp"
-            }
-        }
-    ]
-    test_data_set_type("DIMENSION", "JSON", test_configs, get_etl_data_by_job_id, generate_random_test_files_to_s3_bucket, test_columns=test_columns)
-
-def test_create_upload_delete_dataset_FACT_JSON_LIVE_RAMP(test_configs, test_data_set_type, get_etl_data_by_job_id, generate_random_test_files_to_s3_bucket):
-    test_columns = [
-        {
-            "name": "user_id",
-            "description": "The customer resolved id",
-            "dataType": "STRING",
-            "nullable": True,
-            "isMainUserId": True
-        },
-        {
-            "name": "user_type",
-            "description": "The customer resolved type",
-            "dataType": "STRING",
-            "nullable": True,
-            "isMainUserIdType": True
-        },
-        {
-            "name": "first_name",
-            "description": "hashed First name",
-            "dataType": "STRING",
-            "externalUserIdType": {
-            "type": "HashedIdentifier",
-            "identifierType": "FIRST_NAME"
-            },
-            "nullable": True
-        },
-        {
-            "name": "timestamp",
-            "description": "Timestamp",
-            "dataType": "TIMESTAMP",
-            "isMainEventTime": True
-        },
-        {
-            "name": "ramp_id",
-            "description": "The user's LiveRamp ID",
-            "dataType": "STRING",
-            "nullable": True,
-            "externalUserIdType": {
-                "type": "LiveRamp"
-            }
-        }
-    ]
-    test_data_set_type("FACT", "JSON", test_configs, get_etl_data_by_job_id, generate_random_test_files_to_s3_bucket, test_columns=test_columns)
-=======
 def test_create_upload_delete_dataset_DIMENSION_JSON(
     test_configs,
     test_data_set_type,
@@ -688,64 +519,87 @@
     )
 
 
-def test_create_upload_delete_dataset_FACT_JSON(
-    test_configs,
-    test_data_set_type,
-    get_etl_data_by_job_id,
-    generate_random_test_files_to_s3_bucket,
-):
-    test_data_set_type(
-        "FACT",
-        "JSON",
-        test_configs,
-        get_etl_data_by_job_id,
-        generate_random_test_files_to_s3_bucket,
-    )
-
-
-def test_create_upload_delete_dataset_FACT_CSV(
-    test_configs,
-    test_data_set_type,
-    get_etl_data_by_job_id,
-    generate_random_test_files_to_s3_bucket,
-):
-    test_data_set_type(
-        "FACT",
-        "CSV",
-        test_configs,
-        get_etl_data_by_job_id,
-        generate_random_test_files_to_s3_bucket,
-    )
-
-
-def test_create_upload_delete_dataset_DIMENSION_JSON_SUB_DIRECTORY(
-    test_configs,
-    test_data_set_type,
-    get_etl_data_by_job_id,
-    generate_random_test_files_to_s3_bucket,
-):
-    test_data_set_type(
-        "DIMENSION",
-        "JSON",
-        test_configs,
-        get_etl_data_by_job_id,
-        generate_random_test_files_to_s3_bucket,
-        s3_key_sub_dir="integ_test_data/",
-    )
-
-
-def test_create_upload_delete_dataset_FACT_JSON_SUB_DIRECTORY(
-    test_configs,
-    test_data_set_type,
-    get_etl_data_by_job_id,
-    generate_random_test_files_to_s3_bucket,
-):
-    test_data_set_type(
-        "FACT",
-        "JSON",
-        test_configs,
-        get_etl_data_by_job_id,
-        generate_random_test_files_to_s3_bucket,
-        s3_key_sub_dir="integ_test_data/",
-    )
->>>>>>> 2a54d46d
+def test_create_upload_delete_dataset_FACT_JSON_SUB_DIRECTORY(test_configs, test_data_set_type, get_etl_data_by_job_id, generate_random_test_files_to_s3_bucket):
+   test_data_set_type("FACT", "JSON", test_configs, get_etl_data_by_job_id, generate_random_test_files_to_s3_bucket, s3_key_sub_dir="integ_test_data/")
+
+def test_create_upload_delete_dataset_DIMENSION_JSON_LIVE_RAMP(test_configs, test_data_set_type, get_etl_data_by_job_id, generate_random_test_files_to_s3_bucket):
+    test_columns = [
+        {
+            "name": "user_id",
+            "description": "The customer resolved id",
+            "dataType": "STRING",
+            "nullable": True,
+            "isMainUserId": True
+        },
+        {
+            "name": "user_type",
+            "description": "The customer resolved type",
+            "dataType": "STRING",
+            "nullable": True,
+            "isMainUserIdType": True
+        },
+        {
+            "name": "first_name",
+            "description": "hashed First name",
+            "dataType": "STRING",
+            "externalUserIdType": {
+            "type": "HashedIdentifier",
+            "identifierType": "FIRST_NAME"
+            },
+            "nullable": True
+        },
+        {
+            "name": "ramp_id",
+            "description": "The user's LiveRamp ID",
+            "dataType": "STRING",
+            "nullable": True,
+            "externalUserIdType": {
+                "type": "LiveRamp"
+            }
+        }
+    ]
+    test_data_set_type("DIMENSION", "JSON", test_configs, get_etl_data_by_job_id, generate_random_test_files_to_s3_bucket, test_columns=test_columns)
+
+def test_create_upload_delete_dataset_FACT_JSON_LIVE_RAMP(test_configs, test_data_set_type, get_etl_data_by_job_id, generate_random_test_files_to_s3_bucket):
+    test_columns = [
+        {
+            "name": "user_id",
+            "description": "The customer resolved id",
+            "dataType": "STRING",
+            "nullable": True,
+            "isMainUserId": True
+        },
+        {
+            "name": "user_type",
+            "description": "The customer resolved type",
+            "dataType": "STRING",
+            "nullable": True,
+            "isMainUserIdType": True
+        },
+        {
+            "name": "first_name",
+            "description": "hashed First name",
+            "dataType": "STRING",
+            "externalUserIdType": {
+            "type": "HashedIdentifier",
+            "identifierType": "FIRST_NAME"
+            },
+            "nullable": True
+        },
+        {
+            "name": "timestamp",
+            "description": "Timestamp",
+            "dataType": "TIMESTAMP",
+            "isMainEventTime": True
+        },
+        {
+            "name": "ramp_id",
+            "description": "The user's LiveRamp ID",
+            "dataType": "STRING",
+            "nullable": True,
+            "externalUserIdType": {
+                "type": "LiveRamp"
+            }
+        }
+    ]
+    test_data_set_type("FACT", "JSON", test_configs, get_etl_data_by_job_id, generate_random_test_files_to_s3_bucket, test_columns=test_columns)