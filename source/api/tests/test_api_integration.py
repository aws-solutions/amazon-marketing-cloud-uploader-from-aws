--- conflicted
+++ resolved
@@ -166,13 +166,8 @@
             )
 
         s3 = boto3.resource("s3")
-<<<<<<< HEAD
-        object = s3.Object(_test_configs["s3bucket"], s3_key)
-        object.put(Body=output, ContentType=content_type)
-=======
         s3_object = s3.Object(_test_configs["s3bucket"], s3_key)
         s3_object.put(Body=output, ContentType=content_type)
->>>>>>> 2b25e6f9
 
         payload_default = {
             "s3bucket": _test_configs["s3bucket"],
@@ -380,10 +375,7 @@
                             "timestampColumn": "timestamp",
                             "datasetId": data_set_id,
                             "period": period,
-<<<<<<< HEAD
-=======
                             "countryCode": "US"
->>>>>>> 2b25e6f9
                         }
                     ),
                 )
