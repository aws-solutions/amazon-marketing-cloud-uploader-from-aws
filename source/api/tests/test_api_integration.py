# Copyright Amazon.com, Inc. or its affiliates. All Rights Reserved.
# SPDX-License-Identifier: Apache-2.0
#
# ###############################################################################
# PURPOSE:
#   * Integration test for project api endpoints and workflow.
#
# USAGE:
#   VENV=$(mktemp -d) && echo "$VENV"
#   python3.10 -m venv "$VENV"
#   source "$VENV"/bin/activate
#   cd tests
#   pip install -r requirements-test.txt
#   export AMC_API_ENDPOINT=""
#   export AMC_API_ROLE_ARN=""
#   export SOLUTION_NAME=""
#   export VERSION=""
#   export botoConfig="{}"
#   export AWS_XRAY_CONTEXT_MISSING=LOG_ERROR
#   export AMC_GLUE_JOB_NAME=""
#   export CUSTOMER_MANAGED_KEY=""
#   export AWS_DEFAULT_PROFILE=""
#   export AWS_REGION=""
#   export TEST_S3_BUCKET_NAME=""
#   export TEST_OUTPUT_BUCKET=""
#   pytest test_api_integration.py -vv
###############################################################################

import datetime
import json
import logging
import os
import time

import app
import boto3
import pandas as pd
import pytest
from chalice.test import Client
from chalicelib import sigv4

logging.basicConfig()
logger = logging.getLogger(__name__)
logger.setLevel(logging.DEBUG)

_test_configs = {
    "s3bucket": os.environ["TEST_S3_BUCKET_NAME"],
    "outputBucket": os.environ["TEST_OUTPUT_BUCKET"],
}

_test_data = [
    {
        "first_name": "Caroline",
        "last_name": "Crane",
        "email": "funis@example.com",
        "product_quantity": 67,
        "product_name": "Product C",
    },
    {
        "first_name": "David",
        "last_name": "Picard",
        "email": "thearound@example.com",
        "product_quantity": 60,
        "product_name": "Product E",
    },
    {
        "first_name": "William",
        "last_name": "Trout",
        "email": "takefood@example.com",
        "product_quantity": 35,
        "product_name": "Product G",
    },
    {
        "first_name": "Reed",
        "last_name": "Hunt",
        "email": "yourwrite@example.com",
        "product_quantity": 175,
        "product_name": "Product D",
    },
    {
        "first_name": "Gordon",
        "last_name": "Priolo",
        "email": "thefrom@example.com",
        "product_quantity": 75,
        "product_name": "Product B",
    },
    {
        "first_name": "Phillip",
        "last_name": "Dale",
        "email": "ofmoney@example.com",
        "product_quantity": 56,
        "product_name": "Product G",
    },
    {
        "first_name": "Brenda",
        "last_name": "Correll",
        "email": "ohwe@example.com",
        "product_quantity": 81,
        "product_name": "Product B",
    },
    {
        "first_name": "Mollie",
        "last_name": "Gaines",
        "email": "gmollie@example.com",
        "product_quantity": 101,
        "product_name": "Product J",
    },
    {
        "first_name": "Mary",
        "last_name": "Chancellor",
        "email": "ion@example.com",
        "product_quantity": 24,
        "product_name": "Product A",
    },
    {
        "first_name": "Rhonda",
        "last_name": "Kelly",
        "email": "themthat@example.com",
        "product_quantity": 105,
        "product_name": "Product B",
    },
    {
        "first_name": "Rhonda",
        "last_name": "Kelly",
        "email": "This is an invalid email.",
        "product_quantity": 105,
        "product_name": "Product B",
    },  # test invalid email
    {
        "first_name": "Rhonda",
        "last_name": "Kelly",
        "email": "te$s-t@te^st.c()om",
        "product_quantity": 105,
        "product_name": "Product B",
    },  # test invalid email
    {
        "first_name": "Rhonda",
        "last_name": "Kelly",
        "email": "te-st@tEsT.CoM",
        "product_quantity": 105,
        "product_name": "Product B",
    },  # test invalid email
]


@pytest.fixture
def generate_random_test_files_to_s3_bucket():
    def _method(s3_key):
        file_format = s3_key.split(".")[-1].upper()
        output = ""
        for index, item in enumerate(_test_data):
            current_time_index_mins_ago = (
                datetime.datetime.now() - datetime.timedelta(minutes=index)
            )
            item["timestamp"] = str(current_time_index_mins_ago)
            _test_data[index]["timestamp"] = item["timestamp"]
            output += json.dumps(item) + "\n"

        content_type = "application/json"
        if file_format == "CSV":
            content_type = "text/csv"
            output = pd.read_json(json.dumps(_test_data)).to_csv(
                encoding="utf-8",
                index=False,
                header=True,
            )

        s3 = boto3.resource("s3")
        s3_object = s3.Object(_test_configs["s3bucket"], s3_key)
        s3_object.put(Body=output, ContentType=content_type)

        payload_default = {
            "s3bucket": _test_configs["s3bucket"],
            "s3key": s3_key,
        }
        with Client(app.app) as client:
            response = client.http.post(
                "/get_data_columns",
                headers={"Content-Type": "application/json"},
                body=json.dumps(
                    {**payload_default, "file_format": file_format}
                ),
            )
            assert response.status_code == 200
            assert response.json_body["columns"] is not None
            for expected_key in list(_test_data[0].keys()):
                assert expected_key in response.json_body["columns"]

    return _method


@pytest.fixture
def test_configs():
    return _test_configs


def test_version():
    with Client(app.app) as client:
        response = client.http.get(
            "/version",
            headers={"Content-Type": "application/json"},
        )
        assert response.status_code == 200
        assert response.json_body["version"] == os.environ["VERSION"]


def test_list_bucket(test_configs):
    with Client(app.app) as client:
        response = client.http.post(
            "/list_bucket",
            headers={"Content-Type": "application/json"},
            body=json.dumps({"s3bucket": test_configs["s3bucket"]}),
        )
        assert response.status_code == 200
        assert len(response.json_body) > 0


@pytest.fixture
def get_etl_data_by_job_id():
    def _method(job_id):
        with Client(app.app) as client:
            response = client.http.get(
                "/get_etl_jobs",
                headers={"Content-Type": "application/json"},
            )

            for job_run in response.json_body["JobRuns"]:
                if job_id == job_run["Id"]:
                    return job_run

    return _method


@pytest.fixture
def test_data_set_type():
    def _method(
        data_set_type,
        file_format,
        test_configs,
        get_etl_data_by_job_id,
        generate_random_test_files_to_s3_bucket,
        s3_key_sub_dir="",
    ):
        is_data_set_created = False
        try:
            data_set_id = f"amc_integ_test_{int(time.time())}_{data_set_type}_{file_format}"
            period = "autodetect"
            logger.info(f"DATA_SET_TYPE: {data_set_type}")
            logger.info(f"TEST_CONFIGS: {test_configs}")
            logger.info(f"FILE_FORMAT: {file_format}")
            logger.info(f"DATA_SET_ID: {data_set_id}")

            test_source_key = f"{s3_key_sub_dir}{data_set_id}.json"  # JSON
            if file_format == "CSV":
                test_source_key = f"{data_set_id}-csv.csv"
            logger.info(f"TEST_SOURCE_KEY: {test_source_key}")
            generate_random_test_files_to_s3_bucket(s3_key=test_source_key)

            time_stamp_data_set_type = {
                "dataType": "STRING",
                "columnType": "DIMENSION",
            }  # DIMENSION
            if data_set_type == "FACT":
                time_stamp_data_set_type = {
                    "dataType": "TIMESTAMP",
                    "isMainEventTime": True,
                }
            logger.info(
                f"TIME_STAMP_DATA_SET_TYPE: {time_stamp_data_set_type}"
            )
            with Client(app.app) as client:
                # create_dataset
                response = client.http.post(
                    "/create_dataset",
                    headers={"Content-Type": "application/json"},
                    body=json.dumps(
                        {
                            "body": {
                                "dataSetId": data_set_id,
                                "fileFormat": file_format,
                                "period": "P1D",
                                "dataSetType": data_set_type,
                                "compressionFormat": "GZIP",
                                "columns": [
                                    {
                                        "name": "user_id",
                                        "description": "The customer resolved id",
                                        "dataType": "STRING",
                                        "nullable": True,
                                        "isMainUserId": True,
                                    },
                                    {
                                        "name": "user_type",
                                        "description": "The customer resolved type",
                                        "dataType": "STRING",
                                        "nullable": True,
                                        "isMainUserIdType": True,
                                    },
                                    {
                                        "name": "first_name",
                                        "description": "hashed First name",
                                        "dataType": "STRING",
                                        "externalUserIdType": {
                                            "type": "HashedIdentifier",
                                            "identifierType": "FIRST_NAME",
                                        },
                                        "nullable": True,
                                    },
                                    {
                                        "name": "last_name",
                                        "description": "hashed Last name",
                                        "dataType": "STRING",
                                        "externalUserIdType": {
                                            "type": "HashedIdentifier",
                                            "identifierType": "LAST_NAME",
                                        },
                                        "nullable": True,
                                    },
                                    {
                                        "name": "email",
                                        "description": "hashed Email",
                                        "dataType": "STRING",
                                        "externalUserIdType": {
                                            "type": "HashedIdentifier",
                                            "identifierType": "EMAIL",
                                        },
                                        "nullable": True,
                                    },
                                    {
                                        "name": "timestamp",
                                        "description": "Timestamp",
                                        **time_stamp_data_set_type,
                                    },
                                    {
                                        "name": "product_quantity",
                                        "description": "Product quantity",
                                        "dataType": "STRING",
                                        "columnType": "DIMENSION",
                                    },
                                    {
                                        "name": "product_name",
                                        "description": "Product name",
                                        "dataType": "STRING",
                                        "columnType": "DIMENSION",
                                    },
                                ],
                            }
                        }
                    ),
                )
                assert response.status_code == 200
                assert response.json_body == {}

                time.sleep(5)  # give dataset time to be created

                # check if it exists in AMC
                amc_data_set_resp = sigv4.get(f"/dataSets/{data_set_id}")
                assert amc_data_set_resp.status_code == 200
                is_data_set_created = True
                assert amc_data_set_resp.json()["dataSetId"] == data_set_id
                assert amc_data_set_resp.json()["dataSetType"] == data_set_type
                assert amc_data_set_resp.json()["fileFormat"] == file_format

                # start_amc_transformation
                response = client.http.post(
                    "/start_amc_transformation",
                    headers={"Content-Type": "application/json"},
                    body=json.dumps(
                        {
                            "sourceBucket": test_configs["s3bucket"],
                            "sourceKey": test_source_key,
                            "outputBucket": test_configs["outputBucket"],
                            "piiFields": '[{"column_name":"first_name","pii_type":"FIRST_NAME"},{"column_name":"last_name","pii_type":"LAST_NAME"},{"column_name":"email","pii_type":"EMAIL"}]',
                            "deletedFields": "[]",
                            "timestampColumn": "timestamp",
                            "datasetId": data_set_id,
                            "period": period,
<<<<<<< HEAD
=======
                            "countryCode": "US"
>>>>>>> 78d95149
                        }
                    ),
                )
                assert response.status_code == 200
                assert response.json_body["JobRunId"] is not None
                assert (
                    get_etl_data_by_job_id(response.json_body["JobRunId"])
                    is not None
                )

                while (
                    get_etl_data_by_job_id(response.json_body["JobRunId"])[
                        "JobRunState"
                    ]
                    != "SUCCEEDED"
                ):
                    logger.info(
                        get_etl_data_by_job_id(response.json_body["JobRunId"])[
                            "JobRunState"
                        ]
                    )
                    if (
                        get_etl_data_by_job_id(response.json_body["JobRunId"])[
                            "JobRunState"
                        ]
                        == "SUCCEEDED"
                    ):
                        break
                    else:
                        assert (
                            get_etl_data_by_job_id(
                                response.json_body["JobRunId"]
                            )["JobRunState"]
                            != "FAILED"
                        )

                time.sleep(5)  # give dataset time to upload

                response = client.http.get(
                    "/get_etl_jobs",
                    headers={"Content-Type": "application/json"},
                )
                assert response.status_code == 200
                assert len(response.json_body["JobRuns"]) > 0
                assert (
                    response.json_body["JobRuns"][0]["JobName"]
                    == os.environ["AMC_GLUE_JOB_NAME"]
                )

                response = client.http.get(
                    "/list_datasets",
                    headers={"Content-Type": "application/json"},
                )
                assert response.status_code == 200
                assert len(response.json_body["dataSets"]) > 0
                assert len(response.json_body["dataSets"][0]["columns"]) > 0

                # list_upload
                response = client.http.post(
                    "/list_uploads",
                    headers={"Content-Type": "application/json"},
                    body=json.dumps({"dataSetId": data_set_id}),
                )
                assert response.status_code == 200
                assert len(response.json_body["uploads"]) > 0
                assert (
                    response.json_body["uploads"][0]["sourceFileS3Key"]
                    is not None
                )
                assert response.json_body["uploads"][0]["uploadId"] is not None
                assert response.json_body["uploads"][0]["status"] in [
                    "Pending",
                    "Succeeded",
                ]

                # upload_status
                response = client.http.post(
                    "/upload_status",
                    headers={"Content-Type": "application/json"},
                    body=json.dumps(
                        {
                            "uploadId": str(
                                response.json_body["uploads"][0]["uploadId"]
                            ),
                            "dataSetId": data_set_id,
                        }
                    ),
                )
                assert response.status_code == 200
                assert response.json_body["sourceS3Bucket"] is not None
                assert response.json_body["sourceFileS3Key"] is not None
                assert response.json_body["status"] in ["Pending", "Succeeded"]
        except Exception as e:
            logger.error(e)
            raise
        finally:
            logger.debug(f"Cleaning up s3 {test_source_key}.")

            s3 = boto3.resource("s3")
            s3.Object(_test_configs["s3bucket"], test_source_key).delete()

            logger.debug(f"Cleaning up dataset {data_set_id}.")

            # # delete_dataset
            if is_data_set_created:
                with Client(app.app) as client:
                    response = client.http.post(
                        "/delete_dataset",
                        headers={"Content-Type": "application/json"},
                        body=json.dumps(
                            {
                                "dataSetId": data_set_id,
                            }
                        ),
                    )
                    assert response.status_code == 200
                    assert response.json_body == {}

    return _method


def test_create_upload_delete_dataset_DIMENSION_JSON(
    test_configs,
    test_data_set_type,
    get_etl_data_by_job_id,
    generate_random_test_files_to_s3_bucket,
):
    test_data_set_type(
        "DIMENSION",
        "JSON",
        test_configs,
        get_etl_data_by_job_id,
        generate_random_test_files_to_s3_bucket,
    )


def test_create_upload_delete_dataset_DIMENSION_CSV(
    test_configs,
    test_data_set_type,
    get_etl_data_by_job_id,
    generate_random_test_files_to_s3_bucket,
):
    test_data_set_type(
        "DIMENSION",
        "CSV",
        test_configs,
        get_etl_data_by_job_id,
        generate_random_test_files_to_s3_bucket,
    )


def test_create_upload_delete_dataset_FACT_JSON(
    test_configs,
    test_data_set_type,
    get_etl_data_by_job_id,
    generate_random_test_files_to_s3_bucket,
):
    test_data_set_type(
        "FACT",
        "JSON",
        test_configs,
        get_etl_data_by_job_id,
        generate_random_test_files_to_s3_bucket,
    )


def test_create_upload_delete_dataset_FACT_CSV(
    test_configs,
    test_data_set_type,
    get_etl_data_by_job_id,
    generate_random_test_files_to_s3_bucket,
):
    test_data_set_type(
        "FACT",
        "CSV",
        test_configs,
        get_etl_data_by_job_id,
        generate_random_test_files_to_s3_bucket,
    )


def test_create_upload_delete_dataset_DIMENSION_JSON_SUB_DIRECTORY(
    test_configs,
    test_data_set_type,
    get_etl_data_by_job_id,
    generate_random_test_files_to_s3_bucket,
):
    test_data_set_type(
        "DIMENSION",
        "JSON",
        test_configs,
        get_etl_data_by_job_id,
        generate_random_test_files_to_s3_bucket,
        s3_key_sub_dir="integ_test_data/",
    )


def test_create_upload_delete_dataset_FACT_JSON_SUB_DIRECTORY(
    test_configs,
    test_data_set_type,
    get_etl_data_by_job_id,
    generate_random_test_files_to_s3_bucket,
):
    test_data_set_type(
        "FACT",
        "JSON",
        test_configs,
        get_etl_data_by_job_id,
        generate_random_test_files_to_s3_bucket,
        s3_key_sub_dir="integ_test_data/",
    )<|MERGE_RESOLUTION|>--- conflicted
+++ resolved
@@ -375,10 +375,7 @@
                             "timestampColumn": "timestamp",
                             "datasetId": data_set_id,
                             "period": period,
-<<<<<<< HEAD
-=======
                             "countryCode": "US"
->>>>>>> 78d95149
                         }
                     ),
                 )
