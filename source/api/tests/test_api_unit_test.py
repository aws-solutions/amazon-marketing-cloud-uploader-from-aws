--- conflicted
+++ resolved
@@ -295,80 +295,6 @@
             )
             assert glue_resp["JobRun"]["Id"] == response.json_body["JobRunId"]
 
-<<<<<<< HEAD
-@patch("chalicelib.sigv4.requests.post")
-def test_system_configuration(mock_response, test_configs):
-
-    with mock_iam(), mock_s3(), mock_dynamodb():
-        content_type = test_configs["content_type"]
-
-        iam = boto3.client("iam", region_name=os.environ["AWS_REGION"])
-        policy_doc = {
-            "Version": "2012-10-17",
-            "Statement": [
-                {
-                    "Sid": "AmcEndpointAccessPolicy",
-                    "Action": [
-                        "execute-api:Invoke"
-                    ],
-                    "Resource": [
-                        "arn:aws:execute-api:*:*:test/*"
-                    ],
-                    "Effect": "Allow"
-                }
-            ]
-        }
-        iam.create_policy(PolicyName="AmcApiAccess", PolicyDocument=json.dumps(policy_doc))
-        s3 = boto3.client("s3", region_name=os.environ["AWS_REGION"])
-        s3.create_bucket(Bucket=os.environ["ARTIFACT_BUCKET"])
-        s3 = boto3.resource("s3")
-        s3_object = s3.Object(
-            test_configs["s3bucket"], test_configs["source_key"]
-        )
-        s3_object.put(Body="{}", ContentType=content_type)
-    
-        dynamodb = boto3.client('dynamodb', region_name=os.environ["AWS_REGION"])
-        params = {
-        'TableName': os.environ["SYSTEM_TABLE_NAME"],
-        'KeySchema': [
-            {'AttributeName': 'Name', 'KeyType': 'HASH'},
-        ],
-        'AttributeDefinitions': [
-                {'AttributeName': 'Name', 'AttributeType': 'S'},
-        ],
-        }
-        dynamodb.create_table(**params)
-        dynamodb.wait_until_exists()
-
-        content_type = test_configs["content_type"]
-        with Client(app.app) as client:
-            response = client.http.post(
-                "/system/configuration",
-                headers={"Content-Type": content_type},
-                body=json.dumps(
-                {
-                    "Name": "AmcInstances",
-                    "Value": [{
-                        "data_upload_account_id": "123456789012",
-                        "endpoint": "https://test-endpoint.test/beta",
-                        "tag_list": "testCom, test_tester",
-                        "tags": [
-                            {
-                                "value": "testCom",
-                                "key": ""
-                            },
-                            {
-                                "value": "test_tester",
-                                "key": ""
-                            }
-                        ]
-                    }],
-                }
-            ),
-        )
-        assert response.status_code == 200
-        assert response.json_body == {}
-=======
 # @patch("chalicelib.sigv4.requests.post")
 # def test_system_configuration(mock_response, test_configs):
 
@@ -440,5 +366,4 @@
 #             ),
 #         )
 #         assert response.status_code == 200
-#         assert response.json_body == {}
->>>>>>> 6e948ec1
+#         assert response.json_body == {}