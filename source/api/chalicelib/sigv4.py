--- conflicted
+++ resolved
@@ -38,6 +38,7 @@
 logger.addHandler(handler)
 
 # Environment variables
+AMC_ENDPOINT = os.environ["AMC_ENDPOINT_URL"]
 AMC_API_ROLE = os.environ["AMC_API_ROLE_ARN"]
 SOLUTION_NAME = os.environ["SOLUTION_NAME"]
 SOLUTION_VERSION = os.environ["VERSION"]
@@ -62,298 +63,6 @@
 
 
 def sign(key, msg):
-<<<<<<< HEAD
-    return hmac.new(key, msg.encode('utf-8'), hashlib.sha256).digest()
-
-
-def getSignatureKey(key, dateStamp, regionName, serviceName):
-    kDate = sign(('AWS4' + key).encode('utf-8'), dateStamp)
-    kRegion = sign(kDate, regionName)
-    kService = sign(kRegion, serviceName)
-    kSigning = sign(kService, 'aws4_request')
-    return kSigning
-
-
-def delete(AMC_ENDPOINT, path) -> dict:
-    # ************* REQUEST VALUES *************
-    access_key, secret_key, session_token = getAmcApiTokens()
-    method = 'DELETE'
-    service = 'execute-api'
-    region = os.environ['AWS_REGION']
-    endpoint = AMC_ENDPOINT + path
-    domain_name = endpoint.split('/')[2]
-
-    # Read AWS access key from env. variables or configuration file. Best practice is NOT
-    # to embed credentials in code.
-    if access_key is None or secret_key is None:
-        logger.error('No access key is available.')
-        sys.exit()
-
-    # Create a date for headers and the credential string
-    t = datetime.datetime.utcnow()
-    amzdate = t.strftime('%Y%m%dT%H%M%SZ')
-    datestamp = t.strftime('%Y%m%d') # Date w/o time, used in credential scope
-
-    # ************* TASK 1: CREATE A CANONICAL REQUEST *************
-    # http://docs.aws.amazon.com/general/latest/gr/sigv4-create-canonical-request.html
-
-    # Step 1 is to define the verb (GET, POST, etc.)--already done.
-
-    # Step 2: Create canonical URI--the part of the URI from domain to query 
-    # string (use '/' if no path)
-    canonical_uri = '/' + '/'.join(endpoint.split('/')[3:])
-
-    # Step 3: Create the canonical query string. In this example (a GET request),
-    # request parameters are in the query string. Query string values must
-    # be URL-encoded (space=%20). The parameters must be sorted by name.
-    # For this example, the query string is pre-formatted in the request_parameters variable.
-    canonical_querystring = ''
-
-    # Step 4: Create the canonical headers and signed headers. Header names
-    # must be trimmed and lowercase, and sorted in code point order from
-    # low to high. Note that there is a trailing \n.
-    canonical_headers = 'host:' + domain_name + '\n' + 'x-amz-date:' + amzdate + '\n' + 'x-amz-security-token:' + session_token + '\n'
-
-    # Step 5: Create the list of signed headers. This lists the headers
-    # in the canonical_headers list, delimited with ";" and in alpha order.
-    # Note: The request can include any headers; canonical_headers and
-    # signed_headers lists those that you want to be included in the 
-    # hash of the request. "Host" and "x-amz-date" are always required.
-    signed_headers = 'host;x-amz-date;x-amz-security-token'
-
-    # Step 6: Create payload hash (hash of the request body content). For GET
-    # requests, the payload is an empty string ("").
-    payload_hash = hashlib.sha256(('').encode('utf-8')).hexdigest()
-
-    # Step 7: Combine elements to create canonical request
-    canonical_request = method + '\n' + canonical_uri + '\n' + canonical_querystring + '\n' + canonical_headers + '\n' + signed_headers + '\n' + payload_hash
-
-    # ************* TASK 2: CREATE THE STRING TO SIGN*************
-    # Match the algorithm to the hashing algorithm you use, either SHA-1 or
-    # SHA-256 (recommended)
-    algorithm = 'AWS4-HMAC-SHA256'
-    credential_scope = datestamp + '/' + region + '/' + service + '/' + 'aws4_request'
-    string_to_sign = algorithm + '\n' + amzdate + '\n' +  credential_scope + '\n' + hashlib.sha256(canonical_request.encode('utf-8')).hexdigest()
-
-    # ************* TASK 3: CALCULATE THE SIGNATURE *************
-    # Create the signing key using the function defined above.
-    signing_key = getSignatureKey(secret_key, datestamp, region, service)
-
-    # Sign the string_to_sign using the signing_key
-    signature = hmac.new(signing_key, (string_to_sign).encode('utf-8'), hashlib.sha256).hexdigest()
-
-    # ************* TASK 4: ADD SIGNING INFORMATION TO THE REQUEST *************
-    # The signing information can be either in a query string value or in 
-    # a header named Authorization. This code shows how to use a header.
-    # Create authorization header and add to request headers
-    authorization_header = algorithm + ' ' + 'Credential=' + access_key + '/' + credential_scope + ', ' +  'SignedHeaders=' + signed_headers + ', ' + 'Signature=' + signature
-
-    # The request can include any headers, but MUST include "host", "x-amz-date", 
-    # and (for this scenario) "Authorization". "host" and "x-amz-date" must
-    # be included in the canonical_headers and signed_headers, as noted
-    # earlier. Order here is not significant.
-    # Python note: The 'host' header is added automatically by the Python 'requests' library.
-    headers = {'Authorization': authorization_header, 'x-amz-date': amzdate, 'x-amz-security-token': session_token, 'x-amzn-service-name': SOLUTION_NAME, 'x-amzn-service-version': SOLUTION_VERSION}
-
-    # ************* SEND THE REQUEST *************
-    request_url = endpoint
-
-    logger.info('\nBEGIN REQUEST++++++++++++++++++++++++++++++++++++')
-    logger.info('Request URL = ' + request_url)
-    r = requests.delete(request_url, headers=headers)
-
-    logger.info('\nRESPONSE++++++++++++++++++++++++++++++++++++')
-    logger.info('Response code: %d\n' % r.status_code)
-    logger.info(r.text)
-    return r
-
-
-def get(AMC_ENDPOINT, path, request_parameters='') -> dict:
-    # ************* REQUEST VALUES *************
-    access_key, secret_key, session_token = getAmcApiTokens()
-    method = 'GET'
-    service = 'execute-api'
-    region = os.environ['AWS_REGION']
-    endpoint = AMC_ENDPOINT + path
-    domain_name = endpoint.split('/')[2]
-
-    # Read AWS access key from env. variables or configuration file. Best practice is NOT
-    # to embed credentials in code.
-    if access_key is None or secret_key is None:
-        logger.error('No access key is available.')
-        sys.exit()
-
-    # Create a date for headers and the credential string
-    t = datetime.datetime.utcnow()
-    amzdate = t.strftime('%Y%m%dT%H%M%SZ')
-    datestamp = t.strftime('%Y%m%d') # Date w/o time, used in credential scope
-
-    # ************* TASK 1: CREATE A CANONICAL REQUEST *************
-    # http://docs.aws.amazon.com/general/latest/gr/sigv4-create-canonical-request.html
-
-    # Step 1 is to define the verb (GET, POST, etc.)--already done.
-
-    # Step 2: Create canonical URI--the part of the URI from domain to query 
-    # string (use '/' if no path)
-    canonical_uri = '/' + '/'.join(endpoint.split('/')[3:])
-
-    # Step 3: Create the canonical query string. In this example (a GET request),
-    # request parameters are in the query string. Query string values must
-    # be URL-encoded (space=%20). The parameters must be sorted by name.
-    # For this example, the query string is pre-formatted in the request_parameters variable.
-    canonical_querystring = request_parameters
-
-    # Step 4: Create the canonical headers and signed headers. Header names
-    # must be trimmed and lowercase, and sorted in code point order from
-    # low to high. Note that there is a trailing \n.
-    canonical_headers = 'host:' + domain_name + '\n' + 'x-amz-date:' + amzdate + '\n' + 'x-amz-security-token:' + session_token + '\n'
-
-    # Step 5: Create the list of signed headers. This lists the headers
-    # in the canonical_headers list, delimited with ";" and in alpha order.
-    # Note: The request can include any headers; canonical_headers and
-    # signed_headers lists those that you want to be included in the 
-    # hash of the request. "Host" and "x-amz-date" are always required.
-    signed_headers = 'host;x-amz-date;x-amz-security-token'
-
-    # Step 6: Create payload hash (hash of the request body content). For GET
-    # requests, the payload is an empty string ("").
-    payload_hash = hashlib.sha256(('').encode('utf-8')).hexdigest()
-
-    # Step 7: Combine elements to create canonical request
-    canonical_request = method + '\n' + canonical_uri + '\n' + canonical_querystring + '\n' + canonical_headers + '\n' + signed_headers + '\n' + payload_hash
-
-    # ************* TASK 2: CREATE THE STRING TO SIGN*************
-    # Match the algorithm to the hashing algorithm you use, either SHA-1 or
-    # SHA-256 (recommended)
-    algorithm = 'AWS4-HMAC-SHA256'
-    credential_scope = datestamp + '/' + region + '/' + service + '/' + 'aws4_request'
-    string_to_sign = algorithm + '\n' + amzdate + '\n' +  credential_scope + '\n' + hashlib.sha256(canonical_request.encode('utf-8')).hexdigest()
-
-    # ************* TASK 3: CALCULATE THE SIGNATURE *************
-    # Create the signing key using the function defined above.
-    signing_key = getSignatureKey(secret_key, datestamp, region, service)
-
-    # Sign the string_to_sign using the signing_key
-    signature = hmac.new(signing_key, (string_to_sign).encode('utf-8'), hashlib.sha256).hexdigest()
-
-    # ************* TASK 4: ADD SIGNING INFORMATION TO THE REQUEST *************
-    # The signing information can be either in a query string value or in 
-    # a header named Authorization. This code shows how to use a header.
-    # Create authorization header and add to request headers
-    authorization_header = algorithm + ' ' + 'Credential=' + access_key + '/' + credential_scope + ', ' +  'SignedHeaders=' + signed_headers + ', ' + 'Signature=' + signature
-
-    # The request can include any headers, but MUST include "host", "x-amz-date", 
-    # and (for this scenario) "Authorization". "host" and "x-amz-date" must
-    # be included in the canonical_headers and signed_headers, as noted
-    # earlier. Order here is not significant.
-    # Python note: The 'host' header is added automatically by the Python 'requests' library.
-    headers = {'Authorization': authorization_header, 'x-amz-date': amzdate, 'x-amz-security-token': session_token, 'x-amzn-service-name': SOLUTION_NAME, 'x-amzn-service-version': SOLUTION_VERSION}
-
-    # ************* SEND THE REQUEST *************
-    request_url = endpoint + "?" + canonical_querystring
-
-    logger.info('\nBEGIN REQUEST++++++++++++++++++++++++++++++++++++')
-    logger.info('Request URL = ' + request_url)
-    r = requests.get(request_url, headers=headers)
-
-    logger.info('\nRESPONSE++++++++++++++++++++++++++++++++++++')
-    logger.info('Response code: %d\n' % r.status_code)
-    logger.info(r.text)
-    return r
-
-def post(AMC_ENDPOINT, path, body_data) -> dict:
-    # ************* REQUEST VALUES *************
-    access_key, secret_key, session_token = getAmcApiTokens()
-    method = 'POST'
-    service = 'execute-api'
-    region = os.environ['AWS_REGION']
-    endpoint = AMC_ENDPOINT + path
-    domain_name = endpoint.split('/')[2]
-
-    # Read AWS access key from env. variables or configuration file. Best practice is NOT
-    # to embed credentials in code.
-    if access_key is None or secret_key is None:
-        logger.error('No access key is available.')
-        sys.exit()
-
-    # Create a date for headers and the credential string
-    t = datetime.datetime.utcnow()
-    amzdate = t.strftime('%Y%m%dT%H%M%SZ')
-    datestamp = t.strftime('%Y%m%d') # Date w/o time, used in credential scope
-
-    # ************* TASK 1: CREATE A CANONICAL REQUEST *************
-    # http://docs.aws.amazon.com/general/latest/gr/sigv4-create-canonical-request.html
-
-    # Step 1 is to define the verb (GET, POST, etc.)--already done.
-
-    # Step 2: Create canonical URI--the part of the URI from domain to query 
-    # string (use '/' if no path)
-    canonical_uri = '/' + '/'.join(endpoint.split('/')[3:])
-
-    # Step 3: Create the canonical query string. In this example (a GET request),
-    # request parameters are in the query string. Query string values must
-    # be URL-encoded (space=%20). The parameters must be sorted by name.
-    # For this example, the query string is pre-formatted in the request_parameters variable.
-    canonical_querystring = ''
-
-    # Step 4: Create the canonical headers and signed headers. Header names
-    # must be trimmed and lowercase, and sorted in code point order from
-    # low to high. Note that there is a trailing \n.
-    canonical_headers = 'host:' + domain_name + '\n' + 'x-amz-date:' + amzdate + '\n' + 'x-amz-security-token:' + session_token + '\n'
-
-    # Step 5: Create the list of signed headers. This lists the headers
-    # in the canonical_headers list, delimited with ";" and in alpha order.
-    # Note: The request can include any headers; canonical_headers and
-    # signed_headers lists those that you want to be included in the 
-    # hash of the request. "Host" and "x-amz-date" are always required.
-    signed_headers = 'host;x-amz-date;x-amz-security-token'
-
-    # Step 6: Create payload hash (hash of the request body content). For GET
-    # requests, the payload is an empty string ("").
-    payload_hash = hashlib.sha256(body_data.encode('utf-8')).hexdigest()
-
-    # Step 7: Combine elements to create canonical request
-    canonical_request = method + '\n' + canonical_uri + '\n' + canonical_querystring + '\n' + canonical_headers + '\n' + signed_headers + '\n' + payload_hash
-
-    # ************* TASK 2: CREATE THE STRING TO SIGN*************
-    # Match the algorithm to the hashing algorithm you use, either SHA-1 or
-    # SHA-256 (recommended)
-    algorithm = 'AWS4-HMAC-SHA256'
-    credential_scope = datestamp + '/' + region + '/' + service + '/' + 'aws4_request'
-    string_to_sign = algorithm + '\n' + amzdate + '\n' +  credential_scope + '\n' + hashlib.sha256(canonical_request.encode('utf-8')).hexdigest()
-
-    # ************* TASK 3: CALCULATE THE SIGNATURE *************
-    # Create the signing key using the function defined above.
-    signing_key = getSignatureKey(secret_key, datestamp, region, service)
-
-    # Sign the string_to_sign using the signing_key
-    signature = hmac.new(signing_key, (string_to_sign).encode('utf-8'), hashlib.sha256).hexdigest()
-
-    # ************* TASK 4: ADD SIGNING INFORMATION TO THE REQUEST *************
-    # The signing information can be either in a query string value or in 
-    # a header named Authorization. This code shows how to use a header.
-    # Create authorization header and add to request headers
-    authorization_header = algorithm + ' ' + 'Credential=' + access_key + '/' + credential_scope + ', ' +  'SignedHeaders=' + signed_headers + ', ' + 'Signature=' + signature
-
-    # The request can include any headers, but MUST include "host", "x-amz-date", 
-    # and (for this scenario) "Authorization". "host" and "x-amz-date" must
-    # be included in the canonical_headers and signed_headers, as noted
-    # earlier. Order here is not significant.
-    # Python note: The 'host' header is added automatically by the Python 'requests' library.
-    headers = {'Authorization': authorization_header, 'x-amz-date': amzdate, 'x-amz-security-token': session_token, 'x-amzn-service-name': SOLUTION_NAME, 'x-amzn-service-version': SOLUTION_VERSION}
-
-    # ************* SEND THE REQUEST *************
-    request_url = endpoint
-
-    logger.info('\nBEGIN REQUEST++++++++++++++++++++++++++++++++++++')
-    logger.info('Request URL = ' + request_url)
-    r = requests.post(endpoint, data=body_data, headers=headers)
-
-    logger.info('\nRESPONSE++++++++++++++++++++++++++++++++++++')
-    logger.info('Response code: %d\n' % r.status_code)
-    logger.info(r.text)
-    return r
-=======
     return hmac.new(key, msg.encode("utf-8"), hashlib.sha256).digest()
 
 
@@ -398,8 +107,9 @@
 
 class Sigv4:
     def __init__(
-        self, http_method, path, request_parameters=None, payload=None
+        self, base_url, http_method, path, request_parameters=None, payload=None
     ) -> None:
+        self.base_url = base_url
         self.http_method = http_method.upper()
         self.payload = payload
         self.path = path
@@ -412,7 +122,7 @@
         method = self.http_method
         service = "execute-api"
         region = os.environ["AWS_REGION"]
-        endpoint = f"{AMC_ENDPOINT}{self.path}"
+        endpoint = f"{self.base_url}{self.path}"
         domain_name = endpoint.split("/")[2]
 
         # Read AWS access key from env. variables or configuration file. Best practice is NOT
@@ -522,24 +232,29 @@
         )
 
 
-def delete(path):
-    sig_response = Sigv4(path=path, http_method="DELETE")
+def delete(base_url, path):
+    sig_response = Sigv4(
+        base_url=base_url, path=path, http_method="DELETE"
+    )
     return sig_response.process_request()
 
 
-def get(path, request_parameters=None):
-    sig_response = Sigv4(
-        path=path, http_method="GET", request_parameters=request_parameters
+def get(base_url, path, request_parameters=None):
+    sig_response = Sigv4(
+        base_url=base_url, path=path, http_method="GET", request_parameters=request_parameters
     )
     return sig_response.process_request()
 
 
-def put(path, body_data):
-    sig_response = Sigv4(path=path, http_method="PUT", payload=body_data)
+def put(base_url, path, body_data):
+    sig_response = Sigv4(
+        base_url=base_url, path=path, http_method="PUT", payload=body_data
+    )
     return sig_response.process_request()
 
 
-def post(path, body_data):
-    sig_response = Sigv4(path=path, http_method="POST", payload=body_data)
-    return sig_response.process_request()
->>>>>>> 2b25e6f9
+def post(base_url, path, body_data):
+    sig_response = Sigv4(
+        base_url=base_url, path=path, http_method="POST", payload=body_data
+    )
+    return sig_response.process_request()