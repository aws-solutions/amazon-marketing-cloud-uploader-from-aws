# Copyright Amazon.com, Inc. or its affiliates. All Rights Reserved.
# SPDX-License-Identifier: Apache-2.0

import datetime
import json
import logging
import os

import awswrangler as wr
import boto3
from aws_xray_sdk.core import patch_all
from botocore import config
<<<<<<< HEAD
from chalice import Chalice, IAMAuthorizer, Response, ChaliceViewError, BadRequestError
=======
from chalice import Chalice, IAMAuthorizer, Response
>>>>>>> 2b25e6f9
from chalicelib import sigv4

solution_config = json.loads(os.environ["botoConfig"])
config = config.Config(**solution_config)

# Environment variables
AMC_API_ROLE_ARN = os.environ["AMC_API_ROLE_ARN"]

# Boto3 clients
IAM_CLIENT = boto3.client("iam", config=config)
S3_CLIENT = boto3.client("s3", config=config)
S3_RESOURCE = boto3.resource("s3", config=config)
GLUE_CLIENT = boto3.client("glue", config=config)
DYNAMO_CLIENT = boto3.client("dynamodb", config=config)
DYNAMO_RESOURCE = boto3.resource("dynamodb", config=config)

# format log messages like this:
formatter = logging.Formatter(
    "{%(pathname)s:%(lineno)d} %(levelname)s - %(message)s"
)
handler = logging.StreamHandler()
handler.setFormatter(formatter)

# Remove the default logger in order to avoid duplicate log messages
# after we attach our custom logging handler.
logging.getLogger().handlers.clear()
logger = logging.getLogger()
logger.setLevel(logging.INFO)
logger.addHandler(handler)

# Patch libraries to instrument downstream calls
patch_all()

# Initialization
app = Chalice(app_name="amcufa_api")
authorizer = IAMAuthorizer()

# Environment variables
<<<<<<< HEAD
ARTIFACT_BUCKET = os.environ["ARTIFACT_BUCKET"]
SYSTEM_TABLE_NAME = os.environ["SYSTEM_TABLE_NAME"]
=======
>>>>>>> 2b25e6f9
VERSION = os.environ["VERSION"]
AMC_GLUE_JOB_NAME = os.environ["AMC_GLUE_JOB_NAME"]
CUSTOMER_MANAGED_KEY = os.environ["CUSTOMER_MANAGED_KEY"]

# Resolve sonarqube code smells
APPLICATION_JSON = "application/json"
DATA = "/data/"

<<<<<<< HEAD
@app.route("/list_datasets", cors=True, methods=["POST"], authorizer=authorizer)
=======

@app.route("/list_datasets", cors=True, methods=["GET"], authorizer=authorizer)
>>>>>>> 2b25e6f9
def list_datasets():
    """
    List datasets in AMC.

    Returns:

    .. code-block:: python

        {"dataSets": [...]}
    """
    log_request_parameters()
    try:
<<<<<<< HEAD
        destination_endpoint = app.current_request.json_body["destination_endpoint"]
        path = "/dataSets"
        response = sigv4.get(destination_endpoint, path)
        return Response(body=response.text,
                        status_code=response.status_code,
                        headers={"Content-Type": APPLICATION_JSON})
    except Exception as ex:
        logger.error(ex)
        return {"Status": "Error", "Message": str(ex)}
=======
>>>>>>> 2b25e6f9
        path = "/dataSets"
        response = sigv4.get(path)
        return Response(
            body=response.text,
            status_code=response.status_code,
            headers={"Content-Type": APPLICATION_JSON},
        )
    except Exception as ex:
        logger.error(ex)
<<<<<<< HEAD
        return {"Status": "Error", "Message": str(ex)}


@app.route("/create_dataset", cors=True, methods=["POST"], authorizer=authorizer)
=======
        return {"Status": "Error", "Message": ex}


@app.route(
    "/create_dataset", cors=True, methods=["POST"], authorizer=authorizer
)
>>>>>>> 2b25e6f9
def create_dataset():
    """
    Create a dataset in AMC.

    Returns AMC response:

    .. code-block:: python

        {}
    """
    log_request_parameters()
    try:
        body = app.current_request.json_body["body"]
<<<<<<< HEAD
        destination_endpoint = app.current_request.json_body["destination_endpoint"]
=======
>>>>>>> 2b25e6f9
        if body["period"] == "autodetect":
            # Initialize the dataset period to P1D. This will be updated later
            # when the AWS Glue job measures the actual dataset period.
            body["period"] = "P1D"
        # If customer provided a CMK, then use the key to encrypt this dataset in AMC.
        if CUSTOMER_MANAGED_KEY != "":
            body["customerEncryptionKeyArn"] = CUSTOMER_MANAGED_KEY
        path = "/dataSets"
        response = sigv4.post(path, json.dumps(body))
        return Response(
            body=response.text,
            status_code=response.status_code,
            headers={"Content-Type": APPLICATION_JSON},
        )
<<<<<<< HEAD
    except Exception as ex:
        logger.error(ex)
        return {"Status": "Error", "Message": str(ex)}
=======
    except Exception as e:
        logger.error(e)
        return {"Status": "Error", "Message": e}
>>>>>>> 2b25e6f9


@app.route(
    "/start_amc_transformation",
    cors=True,
    methods=["POST"],
    authorizer=authorizer,
)
def start_amc_transformation():
    """
    Invoke Glue job to prepare data for uploading into AMC.

    Returns AMC response:

    .. code-block:: python

        {"JobRunId": string}
    """
    log_request_parameters()
    try:
        source_bucket = app.current_request.json_body["sourceBucket"]
        source_key = app.current_request.json_body["sourceKey"]
        output_bucket = app.current_request.json_body["outputBucket"]
        pii_fields = app.current_request.json_body["piiFields"]
        deleted_fields = app.current_request.json_body["deletedFields"]
        timestamp_column = app.current_request.json_body["timestampColumn"]
        dataset_id = app.current_request.json_body["datasetId"]
        period = app.current_request.json_body["period"]
<<<<<<< HEAD
        destination_endpoints = app.current_request.json_body["destination_endpoints"]
        session = boto3.session.Session(region_name=os.environ["AWS_REGION"])
=======
        country_code = app.current_request.json_body["countryCode"]
        session = boto3.session.Session(region_name=os.environ["AWS_REGION"])
        client = session.client("glue", config=config)
>>>>>>> 2b25e6f9
        args = {
            "--source_bucket": source_bucket,
            "--output_bucket": output_bucket,
            "--source_key": source_key,
            "--pii_fields": pii_fields,
            "--deleted_fields": deleted_fields,
            "--timestamp_column": timestamp_column,
            "--dataset_id": dataset_id,
            "--period": period,
<<<<<<< HEAD
            "--destination_endpoints": destination_endpoints
=======
            "--country_code": country_code
>>>>>>> 2b25e6f9
        }
        logger.info("Starting Glue job:")
        logger.info("Equivalent AWS CLI command: ")
        # We've intentionally omitted a value for --profile in the
        # following command so the CLI reminds users to specify it.
        logger.info(
            "aws glue start-job-run --region "
            + os.environ["AWS_REGION"]
            + " --job-name "
            + AMC_GLUE_JOB_NAME
            + " --arguments '"
            + json.dumps(args)
            + "' --profile "
        )
<<<<<<< HEAD
        response = GLUE_CLIENT.start_job_run(
=======
        response = client.start_job_run(
>>>>>>> 2b25e6f9
            JobName=AMC_GLUE_JOB_NAME, Arguments=args
        )
        return {"JobRunId": response["JobRunId"]}
    except Exception as ex:
        logger.error(ex)
<<<<<<< HEAD
        return {"Status": "Error", "Message": str(ex)}
=======
        return {"Status": "Error", "Message": ex}
>>>>>>> 2b25e6f9


@app.route("/get_etl_jobs", cors=True, methods=["GET"], authorizer=authorizer)
def get_etl_jobs():
    """
    Retrieves metadata for all runs of a given Glue ETL job definition.

    Returns:

    .. code-block:: python

        {'JobRuns': [...]}
    """
    log_request_parameters()
    try:
<<<<<<< HEAD
        response = GLUE_CLIENT.get_job_runs(JobName=AMC_GLUE_JOB_NAME)
=======
        client = boto3.client("glue", config=config)
        response = client.get_job_runs(JobName=AMC_GLUE_JOB_NAME)
>>>>>>> 2b25e6f9
        for i in range(len(response["JobRuns"])):
            if "Arguments" in response["JobRuns"][i]:
                if response["JobRuns"][i]["Arguments"].get("--dataset_id"):
                    response["JobRuns"][i]["DatasetId"] = response["JobRuns"][
                        i
                    ]["Arguments"]["--dataset_id"]
        return json.loads(json.dumps(response, default=str))
    except Exception as ex:
        logger.error(ex)
<<<<<<< HEAD
        return {"Status": "Error", "Message": str(ex)}
=======
        return {"Status": "Error", "Message": ex}
>>>>>>> 2b25e6f9


@app.route(
    "/upload_status", cors=True, methods=["POST"], authorizer=authorizer
)
def upload_status():
    """
    Get the status of an AMC data upload operation.

    Returns AMC response:

    .. code-block:: python

        { dict }

    """
    log_request_parameters()
    try:
        data_set_id = app.current_request.json_body["dataSetId"]
        upload_id = app.current_request.json_body["uploadId"]
<<<<<<< HEAD
        destination_endpoint = app.current_request.json_body["destination_endpoint"]
        path = DATA + data_set_id + "/uploads/" + upload_id
        response = sigv4.get(destination_endpoint, path)
        return Response(
            body=response.text,
            status_code=response.status_code,
            headers={"Content-Type": APPLICATION_JSON}
        )
    except Exception as ex:
        logger.error(ex)
        return {"Status": "Error", "Message": str(ex)}
=======
        path = DATA + data_set_id + "/uploads/" + upload_id
        response = sigv4.get(path)
        return Response(
            body=response.text,
            status_code=response.status_code,
            headers={"Content-Type": APPLICATION_JSON},
        )
    except Exception as e:
        logger.error(e)
        return {"Status": "Error", "Message": e}
>>>>>>> 2b25e6f9


@app.route("/list_uploads", cors=True, methods=["POST"], authorizer=authorizer)
def list_uploads():
    """
    List all the uploads for an AMC dataset.

    Returns AMC response:

    .. code-block:: python

        { dict }

    """
    log_request_parameters()
    try:
        data_set_id = app.current_request.json_body["dataSetId"]
<<<<<<< HEAD
        destination_endpoint = app.current_request.json_body["destination_endpoint"]
=======
>>>>>>> 2b25e6f9
        next_token = ""
        if "nextToken" in app.current_request.json_body:
            next_token = app.current_request.json_body["nextToken"]
        path = DATA + data_set_id + "/uploads/"
        response = sigv4.get(
<<<<<<< HEAD
            destination_endpoint, path, request_parameters="nextToken=" + next_token
=======
            path, request_parameters="nextToken=" + next_token
>>>>>>> 2b25e6f9
        )
        return Response(
            body=response.text,
            status_code=response.status_code,
            headers={"Content-Type": APPLICATION_JSON},
        )
    except Exception as ex:
        logger.error(ex)
<<<<<<< HEAD
        return {"Status": "Error", "Message": str(ex)}
=======
        return {"Status": "Error", "Message": ex}
>>>>>>> 2b25e6f9


@app.route(
    "/delete_dataset", cors=True, methods=["POST"], authorizer=authorizer
)
def delete_dataset():
    """
    Delete an AMC dataset and all the records uploaded to it.

    Returns AMC response:

    .. code-block:: python

        {}

    """
    log_request_parameters()
    try:
        data_set_id = app.current_request.json_body["dataSetId"]
<<<<<<< HEAD
        destination_endpoint = app.current_request.json_body["destination_endpoint"]
=======
>>>>>>> 2b25e6f9
        # Step 1/2: delete uploaded data
        # This should delete any data files that customers uploaded for either FACT or DIMENSION datasets
        current_datetime = datetime.datetime.now().strftime(
            "%Y-%m-%dT%H:%M:%SZ"
        )
        path = (
<<<<<<< HEAD
                DATA
                + data_set_id
                + "?timeWindowStart=1970-01-01T00:00:00Z&timeWindowEnd="
                + current_datetime
        )
        sigv4.delete(destination_endpoint, path)
=======
            DATA
            + data_set_id
            + "?timeWindowStart=1970-01-01T00:00:00Z&timeWindowEnd="
            + current_datetime
        )
        sigv4.delete(path)
>>>>>>> 2b25e6f9
        # Step 2/2: delete the dataset definition
        path = "/dataSets/" + data_set_id
        response = sigv4.delete(path)
        return Response(
            body=response.text,
            status_code=response.status_code,
            headers={"Content-Type": APPLICATION_JSON},
        )
    except Exception as ex:
        logger.error(ex)
<<<<<<< HEAD
        return {"Status": "Error", "Message": str(ex)}
=======
        return {"Status": "Error", "Message": ex}

>>>>>>> 2b25e6f9

@app.route("/version", cors=True, methods=["GET"], authorizer=authorizer)
def version():
    """
    Get the solution version number.

    Returns:

    .. code-block:: python

        {"Version": string}
    """
    log_request_parameters()
    stack_version = {"version": VERSION}
    return stack_version


@app.route(
    "/list_bucket",
    cors=True,
    methods=["POST"],
    content_types=[APPLICATION_JSON],
    authorizer=authorizer,
)
def list_bucket():
    """List the contents of a user-specified S3 bucket

    Body:

    .. code-block:: python

        {
            "s3bucket": string
        }


    Returns:
        A list of S3 keys (i.e. paths and file names) for all objects in the bucket.

        .. code-block:: python

            {
                "objects": [{
                    "key": string
                    },
                    ...
            }

    Raises:
        500: ChaliceViewError - internal server error
    """
    log_request_parameters()
    try:
<<<<<<< HEAD
        bucket = json.loads(app.current_request.raw_body.decode())["s3bucket"]
        results = []
        for s3object in S3_RESOURCE.Bucket(bucket).objects.all():
=======
        s3_obj = boto3.resource("s3", config=config)
        bucket = json.loads(app.current_request.raw_body.decode())["s3bucket"]
        results = []
        for s3object in s3_obj.Bucket(bucket).objects.all():
>>>>>>> 2b25e6f9
            results.append(
                {
                    "key": s3object.key,
                    "last_modified": s3object.last_modified.isoformat(),
                    "size": s3object.size,
                }
            )
        return json.dumps(results)
    except Exception as ex:
        logger.error(ex)
<<<<<<< HEAD
        return {"Status": "Error", "Message": str(ex)}
=======
        return {"Status": "Error", "Message": ex}
>>>>>>> 2b25e6f9


@app.route(
    "/get_data_columns",
    cors=True,
    methods=["POST"],
    content_types=[APPLICATION_JSON],
    authorizer=authorizer,
)
def get_data_columns():
    """Get the column names and file format of a user-specified JSON or CSV file

    Body:

    .. code-block:: python

        {
            "s3bucket": string,
            "s3key": string
        }


    Returns:
        List of column names and data types found in the first row of
        the user-specified data file.
        Also returns the content_type, "application/json" or  "text/csv", of the data file.

        .. code-block:: python

            {
                "columns": [string, string, ...],
                "content_type": string
            }

    Raises:
        500: ChaliceViewError - internal server error
    """

    log_request_parameters()
    try:
        bucket = json.loads(app.current_request.raw_body.decode())["s3bucket"]
        keys = json.loads(app.current_request.raw_body.decode())["s3key"]
        keys_to_validate = [x.strip() for x in keys.split(",")]

        # for concurrent glue jobs, can only run a max of 200 per account
        if len(keys_to_validate) > 200:
            return Response(
                body={"message": "Number of files selected cannot exceed 200"},
                status_code=400,
                headers={"Content-Type": "text/plain"},
            )

        # get first columns to compare against to ensure all files have same schema
        base_key = keys_to_validate[0]

        json_content_type = "application/json"
        csv_content_type = "text/csv"
        content_type = ""
        for key in keys_to_validate:
<<<<<<< HEAD
            # Return an error if user selected a combination 
            S3_CLIENT = boto3.client("s3", config=config)
            response = S3_CLIENT.head_object(Bucket=bucket, Key=key)
=======
            s3_obj = boto3.client("s3", config=config)
            response = s3_obj.head_object(Bucket=bucket, Key=key)
>>>>>>> 2b25e6f9
            # Return an error if user selected a combination
            # of CSV and JSON files.
            if content_type == "":
                content_type = response["ContentType"]
            elif content_type != response["ContentType"]:
                raise TypeError(
                    "Files must all have the same format (CSV or JSON)."
                )
            # Read first row
            logger.info("Reading " + "s3://" + bucket + "/" + key)
            if content_type == json_content_type:
                dfs = wr.s3.read_json(
                    path=["s3://" + bucket + "/" + key],
                    chunksize=1,
                    lines=True,
                )
            elif content_type == csv_content_type:
                dfs = wr.s3.read_csv(
                    path=["s3://" + bucket + "/" + key], chunksize=1
                )
            else:
                raise TypeError("File format must be CSV or JSON")
            chunk = next(dfs)
            columns = list(chunk.columns.values)

            if key == base_key:
                base_columns = columns
                result = json.dumps(
                    {"columns": base_columns, "content_type": content_type}
                )

            if set(columns) != set(base_columns):
                error_text = (
                    "Schemas must match for each file. The schemas in "
                    + key
                    + " and "
                    + base_key
                    + " do not match."
                )
                logger.error(error_text)
                return Response(
                    body={"message": error_text},
                    status_code=400,
                    headers={"Content-Type": "text/plain"},
                )

        return result
    except Exception as ex:
        logger.error(ex)
<<<<<<< HEAD
        return {"Status": "Error", "Message": str(ex)}


@app.route(
    "/system/configuration",
    cors=True,
    methods=["POST"],
    content_types=[APPLICATION_JSON],
    authorizer=authorizer,
)
def save_settings():
    """Add a new system configuration parameter

    - Updates the system configuration with a new parameter or changes the value of
      existing parameters

    Body:

    .. code-block:: python

        {
            "Name": "ParameterName",
            "Value": "ParameterValue"
        }

    Supported parameters:

        "Name": "AmcInstances",
        "Value": {"endpoint": string, "data_upload_account_id": string, ...}

            Saves a list of AMC instances and their associated attributes.

    Returns:
        None

    Raises:
        500: ChaliceViewError - internal server error
    """
    log_request_parameters()
    try:
        system_parameter = json.loads(app.current_request.raw_body.decode())
        logger.info(json.loads(app.current_request.raw_body.decode()))
        system_table = DYNAMO_RESOURCE.Table(SYSTEM_TABLE_NAME)
        # Validate the AmcInstances parameter
        if "Name" not in system_parameter:
            raise BadRequestError("Missing system parameter Name")
        if system_parameter["Name"] != "AmcInstances":
            raise BadRequestError("Unrecognized system parameter, " + system_parameter["Name"])
        if system_parameter["Name"] == "AmcInstances":
            amc_instances = system_parameter["Value"]
            if not isinstance(amc_instances, list):
                raise BadRequestError("AmcInstances value must be of type list")
            if len(amc_instances) > 500:
                # We limit the number of registered AMC instances to 500 so that
                # the normalized S3 Bucket policy does not exceed maximum allowed length (20480 bytes)
                raise BadRequestError("AmcInstance list must be shorter than 500")
            for i in range(len(amc_instances)):
                if not isinstance(amc_instances[i], dict):
                    raise BadRequestError("AmcInstance value must be of type dict")
                if "endpoint" not in amc_instances[i]:
                    raise BadRequestError("AmcInstance value must contain key, 'endpoint'")
                if "data_upload_account_id" not in amc_instances[i]:
                    raise BadRequestError("AmcInstance value must contain key, 'data_upload_account_id'")
    except Exception as ex:
        logger.error("Exception {}".format(ex))
        raise ChaliceViewError("Exception '%s'" % ex)
        return {"Status": "Error", "Message": str(ex)}
    system_table.put_item(Item=system_parameter)
    try:
        logger.info("reading bucket policy")
        # Get the bucket policy for the ArtifactBucket.
        result = S3_CLIENT.get_bucket_policy(Bucket=ARTIFACT_BUCKET)
        policy = json.loads(result["Policy"])
        # Get the AMC instances system configuration
        response = system_table.get_item(Key={"Name": "AmcInstances"}, ConsistentRead=True)
        # If there is at least one AMC instance...
        if "Item" in response and len(response["Item"]["Value"]) > 0:
            amc_instances = response["Item"]["Value"]
            # Get the list of data upload account ids associated with each AMC instance.
            # Use set type to avoid duplicates
            data_upload_account_ids = set()
            endpoints = set()
            for item in amc_instances:
                data_upload_account_ids.add(item["data_upload_account_id"])
                endpoints.add(item["endpoint"])
            data_upload_account_ids = list(data_upload_account_ids)
            endpoints = list(endpoints)
            # Construct a bucket policy statement with a principal that includes
            # each data upload account id.
            data_upload_statement = \
                "{\"Sid\": \"AllowDataUploadFromAmc\", " + \
                "\"Effect\": \"Allow\", " + \
                "\"Principal\": {\"AWS\": ["
            for i in range(len(data_upload_account_ids)-1):
                data_upload_statement += "\"arn:aws:iam::" + data_upload_account_ids[i] + ":root\", "
            data_upload_statement += "\"arn:aws:iam::" + data_upload_account_ids[-1] + ":root\"]"
            data_upload_statement += \
                "}, " + \
                "\"Action\": [\"s3:GetObject\", \"s3:GetObjectVersion\", \"s3:ListBucket\"], " + \
                "\"Resource\": [\"arn:aws:s3:::" + ARTIFACT_BUCKET + "/*\", " + \
                "\"arn:aws:s3:::" + ARTIFACT_BUCKET + "\"]}"
            # Remove the old "AllowDataUploadFromAmc" statement from the bucket policy.
            other_statements = [x for x in policy["Statement"] if not ("Sid" in x and x["Sid"] == "AllowDataUploadFromAmc")]
            # Add the new "AllowDataUploadFromAmc" statement to the bucket policy
            policy["Statement"] = [json.loads(data_upload_statement)] + other_statements
            # Save the new bucket policy
            logger.info("new bucket policy:")
            logger.info(json.dumps(policy))
            logger.info("saving bucket policy")
            result = S3_CLIENT.put_bucket_policy(Bucket=ARTIFACT_BUCKET, Policy=json.dumps(policy))
            logger.info(json.dumps(result))

            # Add permission to use the AMC API endpoint from the AMC_API_ROLE
            amc_endpoint_access_policy = IAM_CLIENT.get_role_policy(
                RoleName=AMC_API_ROLE_ARN.split("/")[1],
                PolicyName="AmcApiAccess"
            )
            other_statements = [x for x in amc_endpoint_access_policy["PolicyDocument"]["Statement"] if not ("Sid" in x and x["Sid"] == "AmcEndpointAccessPolicy")]
            endpoint_arns = ["\"arn:aws:execute-api:*:*:" + x.split("/")[2].split(".")[0] + "/*\"" for x in endpoints]
            endpoint_arns_string = ", ".join(str(item) for item in endpoint_arns)
            amc_endpoint_statement = "{\"Sid\": \"AmcEndpointAccessPolicy\", \"Action\": [\"execute-api:Invoke\"], \"Resource\": [" + endpoint_arns_string + "], \"Effect\": \"Allow\"}"
            amc_endpoint_access_policy["PolicyDocument"]["Statement"] = other_statements + [json.loads(amc_endpoint_statement)]
            IAM_CLIENT.put_role_policy(
                RoleName=AMC_API_ROLE_ARN.split("/")[1],
                PolicyName="AmcApiAccess",
                PolicyDocument=json.dumps(amc_endpoint_access_policy["PolicyDocument"])
            )
    except Exception as ex:
        logger.error("Exception {}".format(ex))
        raise ChaliceViewError("Exception '%s'" % ex)
        return {"Status": "Error", "Message": str(ex)}
    return {}


@app.route("/system/configuration", cors=True, methods=["GET"], authorizer=authorizer)
def get_system_configuration_api():
    """ Get the current system configuration

    - Gets the current system configuration parameter settings

    Returns:
        A list of dict containing the current system configuration key-value pairs.

        .. code-block:: python

            [
                {
                "Name": "Value"
                },
            ...]

    Raises:
        200: The system configuration was returned successfully.
        500: ChaliceViewError - internal server error
    """
    try:
        system_table = DYNAMO_RESOURCE.Table(SYSTEM_TABLE_NAME)
        # Check if any configuration has been added yet
        response = system_table.scan(ConsistentRead=True)
    except Exception as e:
        logger.error("Exception {}".format(e))
        raise ChaliceViewError("Exception '%s'" % e)
    return response["Items"]
=======
        return {"Status": "Error", "Message": ex}
>>>>>>> 2b25e6f9


def log_request_parameters():
    logger.info("Processing the following request:\n")
    logger.info(
        "resource path: " + app.current_request.context["resourcePath"]
    )
    logger.info("method: " + app.current_request.method)
    logger.info("uri parameters: " + str(app.current_request.uri_params))
    logger.info("query parameters: " + str(app.current_request.query_params))
    logger.info(
        "request ID: " + (app.current_request.context.get("requestId", ""))
    )
    logger.info("request body: " + app.current_request.raw_body.decode())
    logger.info(app.current_request.to_dict())<|MERGE_RESOLUTION|>--- conflicted
+++ resolved
@@ -10,11 +10,7 @@
 import boto3
 from aws_xray_sdk.core import patch_all
 from botocore import config
-<<<<<<< HEAD
 from chalice import Chalice, IAMAuthorizer, Response, ChaliceViewError, BadRequestError
-=======
-from chalice import Chalice, IAMAuthorizer, Response
->>>>>>> 2b25e6f9
 from chalicelib import sigv4
 
 solution_config = json.loads(os.environ["botoConfig"])
@@ -53,11 +49,8 @@
 authorizer = IAMAuthorizer()
 
 # Environment variables
-<<<<<<< HEAD
 ARTIFACT_BUCKET = os.environ["ARTIFACT_BUCKET"]
 SYSTEM_TABLE_NAME = os.environ["SYSTEM_TABLE_NAME"]
-=======
->>>>>>> 2b25e6f9
 VERSION = os.environ["VERSION"]
 AMC_GLUE_JOB_NAME = os.environ["AMC_GLUE_JOB_NAME"]
 CUSTOMER_MANAGED_KEY = os.environ["CUSTOMER_MANAGED_KEY"]
@@ -66,12 +59,8 @@
 APPLICATION_JSON = "application/json"
 DATA = "/data/"
 
-<<<<<<< HEAD
+
 @app.route("/list_datasets", cors=True, methods=["POST"], authorizer=authorizer)
-=======
-
-@app.route("/list_datasets", cors=True, methods=["GET"], authorizer=authorizer)
->>>>>>> 2b25e6f9
 def list_datasets():
     """
     List datasets in AMC.
@@ -84,7 +73,6 @@
     """
     log_request_parameters()
     try:
-<<<<<<< HEAD
         destination_endpoint = app.current_request.json_body["destination_endpoint"]
         path = "/dataSets"
         response = sigv4.get(destination_endpoint, path)
@@ -94,10 +82,8 @@
     except Exception as ex:
         logger.error(ex)
         return {"Status": "Error", "Message": str(ex)}
-=======
->>>>>>> 2b25e6f9
         path = "/dataSets"
-        response = sigv4.get(path)
+        response = sigv4.get(destination_endpoint, path)
         return Response(
             body=response.text,
             status_code=response.status_code,
@@ -105,19 +91,12 @@
         )
     except Exception as ex:
         logger.error(ex)
-<<<<<<< HEAD
-        return {"Status": "Error", "Message": str(ex)}
-
-
-@app.route("/create_dataset", cors=True, methods=["POST"], authorizer=authorizer)
-=======
-        return {"Status": "Error", "Message": ex}
+        return {"Status": "Error", "Message": str(ex)}
 
 
 @app.route(
     "/create_dataset", cors=True, methods=["POST"], authorizer=authorizer
 )
->>>>>>> 2b25e6f9
 def create_dataset():
     """
     Create a dataset in AMC.
@@ -131,10 +110,7 @@
     log_request_parameters()
     try:
         body = app.current_request.json_body["body"]
-<<<<<<< HEAD
         destination_endpoint = app.current_request.json_body["destination_endpoint"]
-=======
->>>>>>> 2b25e6f9
         if body["period"] == "autodetect":
             # Initialize the dataset period to P1D. This will be updated later
             # when the AWS Glue job measures the actual dataset period.
@@ -143,21 +119,15 @@
         if CUSTOMER_MANAGED_KEY != "":
             body["customerEncryptionKeyArn"] = CUSTOMER_MANAGED_KEY
         path = "/dataSets"
-        response = sigv4.post(path, json.dumps(body))
+        response = sigv4.post(destination_endpoint, path, json.dumps(body))
         return Response(
             body=response.text,
             status_code=response.status_code,
             headers={"Content-Type": APPLICATION_JSON},
         )
-<<<<<<< HEAD
-    except Exception as ex:
-        logger.error(ex)
-        return {"Status": "Error", "Message": str(ex)}
-=======
-    except Exception as e:
-        logger.error(e)
-        return {"Status": "Error", "Message": e}
->>>>>>> 2b25e6f9
+    except Exception as ex:
+        logger.error(ex)
+        return {"Status": "Error", "Message": str(ex)}
 
 
 @app.route(
@@ -186,14 +156,8 @@
         timestamp_column = app.current_request.json_body["timestampColumn"]
         dataset_id = app.current_request.json_body["datasetId"]
         period = app.current_request.json_body["period"]
-<<<<<<< HEAD
+        country_code = app.current_request.json_body["countryCode"]
         destination_endpoints = app.current_request.json_body["destination_endpoints"]
-        session = boto3.session.Session(region_name=os.environ["AWS_REGION"])
-=======
-        country_code = app.current_request.json_body["countryCode"]
-        session = boto3.session.Session(region_name=os.environ["AWS_REGION"])
-        client = session.client("glue", config=config)
->>>>>>> 2b25e6f9
         args = {
             "--source_bucket": source_bucket,
             "--output_bucket": output_bucket,
@@ -203,11 +167,8 @@
             "--timestamp_column": timestamp_column,
             "--dataset_id": dataset_id,
             "--period": period,
-<<<<<<< HEAD
+            "--country_code": country_code,
             "--destination_endpoints": destination_endpoints
-=======
-            "--country_code": country_code
->>>>>>> 2b25e6f9
         }
         logger.info("Starting Glue job:")
         logger.info("Equivalent AWS CLI command: ")
@@ -222,21 +183,13 @@
             + json.dumps(args)
             + "' --profile "
         )
-<<<<<<< HEAD
         response = GLUE_CLIENT.start_job_run(
-=======
-        response = client.start_job_run(
->>>>>>> 2b25e6f9
             JobName=AMC_GLUE_JOB_NAME, Arguments=args
         )
         return {"JobRunId": response["JobRunId"]}
     except Exception as ex:
         logger.error(ex)
-<<<<<<< HEAD
-        return {"Status": "Error", "Message": str(ex)}
-=======
-        return {"Status": "Error", "Message": ex}
->>>>>>> 2b25e6f9
+        return {"Status": "Error", "Message": str(ex)}
 
 
 @app.route("/get_etl_jobs", cors=True, methods=["GET"], authorizer=authorizer)
@@ -252,12 +205,7 @@
     """
     log_request_parameters()
     try:
-<<<<<<< HEAD
         response = GLUE_CLIENT.get_job_runs(JobName=AMC_GLUE_JOB_NAME)
-=======
-        client = boto3.client("glue", config=config)
-        response = client.get_job_runs(JobName=AMC_GLUE_JOB_NAME)
->>>>>>> 2b25e6f9
         for i in range(len(response["JobRuns"])):
             if "Arguments" in response["JobRuns"][i]:
                 if response["JobRuns"][i]["Arguments"].get("--dataset_id"):
@@ -267,11 +215,7 @@
         return json.loads(json.dumps(response, default=str))
     except Exception as ex:
         logger.error(ex)
-<<<<<<< HEAD
-        return {"Status": "Error", "Message": str(ex)}
-=======
-        return {"Status": "Error", "Message": ex}
->>>>>>> 2b25e6f9
+        return {"Status": "Error", "Message": str(ex)}
 
 
 @app.route(
@@ -292,7 +236,6 @@
     try:
         data_set_id = app.current_request.json_body["dataSetId"]
         upload_id = app.current_request.json_body["uploadId"]
-<<<<<<< HEAD
         destination_endpoint = app.current_request.json_body["destination_endpoint"]
         path = DATA + data_set_id + "/uploads/" + upload_id
         response = sigv4.get(destination_endpoint, path)
@@ -304,18 +247,6 @@
     except Exception as ex:
         logger.error(ex)
         return {"Status": "Error", "Message": str(ex)}
-=======
-        path = DATA + data_set_id + "/uploads/" + upload_id
-        response = sigv4.get(path)
-        return Response(
-            body=response.text,
-            status_code=response.status_code,
-            headers={"Content-Type": APPLICATION_JSON},
-        )
-    except Exception as e:
-        logger.error(e)
-        return {"Status": "Error", "Message": e}
->>>>>>> 2b25e6f9
 
 
 @app.route("/list_uploads", cors=True, methods=["POST"], authorizer=authorizer)
@@ -333,20 +264,13 @@
     log_request_parameters()
     try:
         data_set_id = app.current_request.json_body["dataSetId"]
-<<<<<<< HEAD
         destination_endpoint = app.current_request.json_body["destination_endpoint"]
-=======
->>>>>>> 2b25e6f9
         next_token = ""
         if "nextToken" in app.current_request.json_body:
             next_token = app.current_request.json_body["nextToken"]
         path = DATA + data_set_id + "/uploads/"
         response = sigv4.get(
-<<<<<<< HEAD
             destination_endpoint, path, request_parameters="nextToken=" + next_token
-=======
-            path, request_parameters="nextToken=" + next_token
->>>>>>> 2b25e6f9
         )
         return Response(
             body=response.text,
@@ -355,11 +279,7 @@
         )
     except Exception as ex:
         logger.error(ex)
-<<<<<<< HEAD
-        return {"Status": "Error", "Message": str(ex)}
-=======
-        return {"Status": "Error", "Message": ex}
->>>>>>> 2b25e6f9
+        return {"Status": "Error", "Message": str(ex)}
 
 
 @app.route(
@@ -379,34 +299,22 @@
     log_request_parameters()
     try:
         data_set_id = app.current_request.json_body["dataSetId"]
-<<<<<<< HEAD
         destination_endpoint = app.current_request.json_body["destination_endpoint"]
-=======
->>>>>>> 2b25e6f9
         # Step 1/2: delete uploaded data
         # This should delete any data files that customers uploaded for either FACT or DIMENSION datasets
         current_datetime = datetime.datetime.now().strftime(
             "%Y-%m-%dT%H:%M:%SZ"
         )
         path = (
-<<<<<<< HEAD
                 DATA
                 + data_set_id
                 + "?timeWindowStart=1970-01-01T00:00:00Z&timeWindowEnd="
                 + current_datetime
         )
         sigv4.delete(destination_endpoint, path)
-=======
-            DATA
-            + data_set_id
-            + "?timeWindowStart=1970-01-01T00:00:00Z&timeWindowEnd="
-            + current_datetime
-        )
-        sigv4.delete(path)
->>>>>>> 2b25e6f9
         # Step 2/2: delete the dataset definition
         path = "/dataSets/" + data_set_id
-        response = sigv4.delete(path)
+        response = sigv4.delete(destination_endpoint, path)
         return Response(
             body=response.text,
             status_code=response.status_code,
@@ -414,12 +322,7 @@
         )
     except Exception as ex:
         logger.error(ex)
-<<<<<<< HEAD
-        return {"Status": "Error", "Message": str(ex)}
-=======
-        return {"Status": "Error", "Message": ex}
-
->>>>>>> 2b25e6f9
+        return {"Status": "Error", "Message": str(ex)}
 
 @app.route("/version", cors=True, methods=["GET"], authorizer=authorizer)
 def version():
@@ -473,16 +376,9 @@
     """
     log_request_parameters()
     try:
-<<<<<<< HEAD
         bucket = json.loads(app.current_request.raw_body.decode())["s3bucket"]
         results = []
         for s3object in S3_RESOURCE.Bucket(bucket).objects.all():
-=======
-        s3_obj = boto3.resource("s3", config=config)
-        bucket = json.loads(app.current_request.raw_body.decode())["s3bucket"]
-        results = []
-        for s3object in s3_obj.Bucket(bucket).objects.all():
->>>>>>> 2b25e6f9
             results.append(
                 {
                     "key": s3object.key,
@@ -493,11 +389,7 @@
         return json.dumps(results)
     except Exception as ex:
         logger.error(ex)
-<<<<<<< HEAD
-        return {"Status": "Error", "Message": str(ex)}
-=======
-        return {"Status": "Error", "Message": ex}
->>>>>>> 2b25e6f9
+        return {"Status": "Error", "Message": str(ex)}
 
 
 @app.route(
@@ -557,14 +449,9 @@
         csv_content_type = "text/csv"
         content_type = ""
         for key in keys_to_validate:
-<<<<<<< HEAD
             # Return an error if user selected a combination 
             S3_CLIENT = boto3.client("s3", config=config)
             response = S3_CLIENT.head_object(Bucket=bucket, Key=key)
-=======
-            s3_obj = boto3.client("s3", config=config)
-            response = s3_obj.head_object(Bucket=bucket, Key=key)
->>>>>>> 2b25e6f9
             # Return an error if user selected a combination
             # of CSV and JSON files.
             if content_type == "":
@@ -614,7 +501,6 @@
         return result
     except Exception as ex:
         logger.error(ex)
-<<<<<<< HEAD
         return {"Status": "Error", "Message": str(ex)}
 
 
@@ -778,9 +664,6 @@
         logger.error("Exception {}".format(e))
         raise ChaliceViewError("Exception '%s'" % e)
     return response["Items"]
-=======
-        return {"Status": "Error", "Message": ex}
->>>>>>> 2b25e6f9
 
 
 def log_request_parameters():
