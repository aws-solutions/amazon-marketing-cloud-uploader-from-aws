--- conflicted
+++ resolved
@@ -65,7 +65,6 @@
             <Sidebar :is-step3-active="true" />
           </b-col>
           <b-col cols="10">
-<<<<<<< HEAD
             <div v-if="selected_dataset === null">
               <h3>Define Columns</h3>
               <b-alert
@@ -273,102 +272,6 @@
                   <b-form-file id="importFile" ref="file" accept="application/json" type="file" style="visibility: hidden" @change="onImport" />
                 </b-col>
               </b-container>
-=======
-            <h3>Define Columns</h3>
-            <b-alert
-              show
-              variant="warning"
-              dismissible
-            >
-              <strong>IMPORTANT:</strong> When defining columns in this step, it is very important to carefully indicate which columns contain PII. If you neglect to indicate that a column contains PII, then that column will load as plain text into AMC.
-            </b-alert>
-            <b-row>
-              <b-col>
-                Fill in the table to define properties for each field in the input data.
-              </b-col>
-              <b-col sm="3" align="right" class="row align-items-end">
-                <button type="submit" class="btn btn-outline-primary mb-2" @click="$router.push('Step2')">
-                  Previous
-                </button> &nbsp;
-                <button type="submit" class="btn btn-primary mb-2" @click="onSubmit">
-                  Next
-                </button>
-              </b-col>
-            </b-row>
-            <b-table
-              :items="items"
-              :fields="fields"
-              :busy="isBusy"
-              head-variant="light"
-              small
-              borderless
-            >
-              <template #cell(Actions)="data">
-                <b-link
-                  class="text-danger"
-                  @click="deleteColumn(`${data.item.name}`)"
-                >
-                  Delete
-                </b-link>
-              </template>
-              <template #cell(description)="data">
-                <b-form-input
-                  :value="data.item.description"
-                  @change="x => changeDescription(x, data.index)"
-                >
-                </b-form-input>
-              </template>
-              <template #cell(data_type)="data">
-                <b-form-select
-                  id="dropdown-1"
-                  :options="data_type_options"
-                  :value="data.item.data_type"
-                  @change="x => changeDataType(x, data.index)"
-                >
-                </b-form-select>
-              </template>
-              <template #cell(nullable)="data">
-                <b-form-checkbox
-                  v-model="data.item.nullable"
-                  :disabled="data.item.column_type === 'PII'"
-                  @change="changeNullable()"
-                >
-                </b-form-checkbox>
-              </template>
-              <template #cell(column_type)="data">
-                <b-form-select
-                  id="dropdown-column-type"
-                  :options="column_type_options"
-                  :value="data.item.column_type"
-                  @change="x => changeColumnType(x, data.index)"
-                >
-                </b-form-select>
-              </template>
-              <template #cell(pii_type)="data">
-                <b-form-select
-                  id="dropdown-pii-type"
-                  :options="pii_type_options"
-                  :value="data.item.pii_type"
-                  :disabled="data.item.column_type !== 'PII'"
-                  @change="x => changePiiType(x, data.index)"
-                >
-                </b-form-select>
-              </template>
-              <template #table-busy>
-                <div class="text-center my-2">
-                  <b-spinner class="align-middle"></b-spinner>
-                  <strong>&nbsp;&nbsp;Loading...</strong>
-                </div>
-              </template>
-            </b-table>
-            <b-row>
-              <b-col></b-col>
-              <b-col sm="2" align="right" class="row align-items-end">
-                <b-button type="submit" variant="outline-secondary" @click="onReset">
-                  Reset
-                </b-button>
-              </b-col>
->>>>>>> ad161eb4
             </b-row>
           </b-col>
         </b-row>
@@ -533,7 +436,6 @@
         this.column_type_options.forEach(x => x.disabled = false)
         this.pii_type_options.forEach(x => x.disabled = false)
       },
-<<<<<<< HEAD
       onExport() {
         if (!this.validateForm()) return
         const a = document.createElement("a");
@@ -620,8 +522,6 @@
           };
           reader.readAsText(files[0]);
       },
-=======
->>>>>>> ad161eb4
       validateForm() {
         // All fields must have values.
         if (this.incompleteFields.errorItems.length > 0) {
