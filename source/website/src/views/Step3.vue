<!--
Copyright Amazon.com, Inc. or its affiliates. All Rights Reserved.
SPDX-License-Identifier: Apache-2.0
-->

<template>
  <div>
    <div class="headerTextBackground">
      <Header />
      <b-container fluid>
        <b-alert
          v-model="showServerError"
          variant="danger"
          dismissible
        >
          Error reading file. See Cloudwatch logs for API resource, /api/get_data_columns.
        </b-alert>
        <b-alert
          v-model="showMissingDataAlert"
          variant="danger"
          dismissible
        >
          Missing s3key. Go back and select a file.
        </b-alert>
        <b-alert 
          v-model="showBadRequestError"
          variant="danger"
          dismissible
        >
          Error: {{ results }}
        </b-alert>
        <b-alert
          v-model="showUserIdWarning"
          variant="danger"
          dismissible
        >
          {{ userIdWarningMessage }}
        </b-alert>
        <b-alert
          v-if="incompleteFields.errorItems.length > 0"
          v-model="showIncompleteFieldsError"
          variant="danger"
          dismissible
        >
          {{ incompleteFields.errorType }} is missing for fields {{ incompleteFields.errorItems }}
        </b-alert>
        <b-alert
          v-if="mainEventTimeSelected && dataset_definition.dataSetType === 'FACT'"
          v-model="showIncompleteTimeFieldError"
          variant="danger"
          dismissible
        >
          FACT datasets must include a MainEventTime field.
        </b-alert>
        <b-alert
          v-if="mainEventTimeSelected && dataset_definition.dataSetType === 'DIMENSION'"
          v-model="showUnexpectedTimeFieldError"
          variant="danger"
          dismissible
        >
          DIMENSION datasets must not include a MainEventTime field.
        </b-alert>
        <b-row style="text-align: left">
          <b-col cols="2">
            <Sidebar :is-step3-active="true" />
          </b-col>
          <b-col cols="10">
            <div v-if="selected_dataset === null">
              <h3>Define Columns</h3>
              <b-alert
                show
                variant="warning"
                dismissible
              >
                <strong>IMPORTANT:</strong> When defining columns in this step, it is very important to carefully indicate which columns contain PII. If you neglect to indicate that a column contains PII, then that column will load as plain text into AMC.
              </b-alert>
              <b-row>
                <b-col>
                  Fill in the table to define properties for each field in the input data.
                </b-col>
                <b-col sm="3" align="right" class="row align-items-end">
                  <button type="submit" class="btn btn-outline-primary mb-2" @click="$router.push('Step2')">
                    Previous
                  </button> &nbsp;
                  <button type="submit" class="btn btn-primary mb-2" @click="onSubmit">
                    Next
                  </button>
                </b-col>
              </b-row>
              <b-table
                :items="items"
                :fields="fields" 
                :busy="busy_getting_datafile_columns"
                head-variant="light"
                small
                borderless
              >
                <template #cell(Actions)="data">
                  <b-link
                    class="text-danger"
                    @click="deleteColumn(`${data.item.name}`)"
                  >
                    Delete
                  </b-link>
                </template>
                <template #cell(description)="data">
                  <b-form-input 
                    :value="data.item.description"
                    @change="x => changeDescription(x, data.index)"
                  >
                  </b-form-input>
                </template>
                <template #cell(data_type)="data">
                  <b-form-select 
                    id="dropdown-1" 
                    :options="data_type_options"
                    :value="data.item.data_type" 
                    @change="x => changeDataType(x, data.index)"
                  >
                  </b-form-select>
                </template>
                <template #cell(nullable)="data">
                  <b-form-checkbox
                    v-model="data.item.nullable"
                    :disabled="data.item.column_type === 'PII'"
                    @change="changeNullable()"
                  >
                  </b-form-checkbox>
                </template>
                <template #cell(column_type)="data">
                  <b-form-select 
                    id="dropdown-column-type" 
                    :options="column_type_options"
                    :value="data.item.column_type" 
                    @change="x => changeColumnType(x, data.index)"
                  >
                  </b-form-select>
                </template>
                <template #cell(pii_type)="data">
                  <b-form-select
                    id="dropdown-pii-type"
                    :options="pii_type_options"
                    :value="data.item.pii_type"
                    :disabled="data.item.column_type !== 'PII'"
                    @change="x => changePiiType(x, data.index)"
                  >
                  </b-form-select>
                </template>
                <template #table-busy>
                  <div class="text-center my-2">
                    <b-spinner class="align-middle"></b-spinner>
                    <strong>&nbsp;&nbsp;Loading...</strong>
                  </div>
                </template>
              </b-table>
            </div><div v-if="selected_dataset !== null">
              <h3>Validate Columns</h3>
              <!-- The following two alerts are intended to help the user know
              when their data file does not have the same columns that were defined
              for the dataset they want to merge with.
              -->
              <b-alert
                :show="missing_columns.length > 0 && busy_getting_datafile_columns === false && busy_getting_dataset_definition === false"
                variant="danger"
                dismissible
              >
                ERROR: Your data file is missing the following columns required to join with this dataset: {{ missing_columns }}
              </b-alert>
              <b-alert
                :show="extra_columns.length > 0 && busy_getting_datafile_columns === false && busy_getting_dataset_definition === false"
                variant="warning"
                dismissible
              >
                WARNING: The following columns will not be uploaded from {{ s3key }} because they are undefined for dataset {{ selected_dataset }}: {{ extra_columns }}
              </b-alert>
              <b-row>
                <b-col>
                  <div v-if="busy_getting_datafile_columns || busy_getting_dataset_definition">
                    Checking compatibility... &nbsp;<b-spinner small class="align-middle"></b-spinner>
                  </div>
                  <div v-else>
                    "<span style="font-family: monospace;">{{ s3key }}</span>" is <b>{{ missing_columns.length>0?"not compatible":"compatible" }}</b> with dataset "<span style="font-family: monospace;">{{ selected_dataset }}</span>".
                  </div>
                </b-col>
                <b-col sm="3" align="right" class="row align-items-end">
                  <button type="submit" class="btn btn-outline-primary mb-2" @click="$router.push('Step2')">
                    Previous
                  </button> &nbsp;
                  <button
                    :disabled="missing_columns.length > 0"
                    type="submit" 
                    class="btn btn-primary mb-2" 
                    @click="onSubmit"
                  >
                    Next
                  </button>
                </b-col>
              </b-row>
              <b-card>
                Dataset definition:
                <b-table
                  :items="selected_dataset_items"
                  :fields="selected_dataset_fields"
                  :busy="busy_getting_dataset_definition"
                  head-variant="light"
                  small
                  borderless
                >
                  <template #cell(description)="data">
                    <b-form-input
                      :value="data.item.description"
                      disabled
                    >
                    </b-form-input>
                  </template>
                  <template #cell(data_type)="data">
                    <b-form-select
                      id="dropdown-1"
                      :options="data_type_options"
                      :value="data.item.data_type"
                      disabled
                    >
                    </b-form-select>
                  </template>
                  <template #cell(nullable)="data">
                    <b-form-checkbox
                      v-model="data.item.nullable"
                      disabled
                    >
                    </b-form-checkbox>
                  </template>
                  <template #cell(column_type)="data">
                    <b-form-select
                      id="dropdown-column-type"
                      :options="column_type_options"
                      :value="data.item.column_type"
                      disabled
                    >
                    </b-form-select>
                  </template>
                  <template #cell(pii_type)="data">
                    <b-form-select
                      id="dropdown-pii-type"
                      :options="pii_type_options"
                      :value="data.item.pii_type"
                      disabled
                    >
                    </b-form-select>
                  </template>
                  <template #table-busy>
                    <div class="text-center my-2">
                      <b-spinner class="align-middle"></b-spinner>
                      <strong>&nbsp;&nbsp;Loading...</strong>
                    </div>
                  </template>
                </b-table>
              </b-card>
              <br>
            </div>
            <b-row>
              <b-container fluid>
                <b-col v-if="selected_dataset === null" sm="4" align="right" class="row align-items-end">
                  <b-button v-b-tooltip.hover type="submit" title="Export column schema" variant="outline-primary" @click="onExport">
                    Export
                  </b-button> &nbsp;
                  <b-button v-b-tooltip.hover type="submit" title="Import column schema" variant="outline-primary" @click="onBrowseImports">
                    Import
                  </b-button>&nbsp;
                  <b-button type="submit" variant="outline-secondary" @click="onReset">
                    Reset
                  </b-button>
                  <b-form-file id="importFile" ref="file" accept="application/json" type="file" style="visibility: hidden" @change="onImport" />
                </b-col>
              </b-container>
            </b-row>
          </b-col>
        </b-row>
      </b-container>
    </div>
  </div>
</template>

<script>
  import Header from '@/components/Header.vue'
  import Sidebar from '@/components/Sidebar.vue'
  import {mapState} from "vuex";

  export default {
    name: "Step3",
    components: {
      Header, Sidebar
    },
    data() {
      return {
        new_dataset_definition: {},
        busy_getting_datafile_columns: false,
        busy_getting_dataset_definition: false,
        showServerError: false,
        showBadRequestError: false,
        showMissingDataAlert: false,
        showIncompleteFieldsError: false,
        showIncompleteTimeFieldError: false,
        showUnexpectedTimeFieldError: false,
        showUserIdWarning: false,
        userIdWarningMessage: "Do not include user_id and user_type columns in data files containing hashed identifiers. These columns are used by AMC when a match is found in a hashed record.",
        items: [],
        selected_dataset_items: [],
        selected_dataset_description: "",
        selected_dataset_period: "",
        selected_dataset_type: "",
        columns: [],
        selected_dataset_fields: [
          { key: 'name', sortable: true },
          { key: 'description', sortable: false },
          { key: 'data_type', sortable: true },
          { key: 'column_type', sortable: true },
          { key: 'pii_type', sortable: true },
          { key: 'nullable', sortable: false },
        ],
        content_type: "",
        fields: [
          { key: 'name', sortable: true },
          { key: 'description', sortable: false },
          { key: 'data_type', sortable: true },
          { key: 'column_type', sortable: true },
          { key: 'pii_type', sortable: true },
          { key: 'nullable', sortable: false },
          { key: 'Actions', sortable: false }
        ],
        data_type_options: [
          { value: 'STRING', text: 'String'},
          { value: 'DECIMAL', text: 'Decimal'},
          { value: 'INTEGER', text: 'Integer (32-bit)'},
          { value: 'LONG', text: 'Integer (64-bit)'},
          { value: 'TIMESTAMP', text: 'Timestamp'},
          { value: 'DATE', text: 'Date'}
        ],
        nullable_options: [true, false],
        column_type_options: [
          { value: 'PII', text: 'PII', disabled: false},
          { value: 'DIMENSION', text: 'Dimension', disabled: false},
          { value: 'METRIC', text: 'Metric', disabled: false},
          { value: 'isMainEventTime', text: 'MainEventTime', disabled: false},
          { value: 'LiveRamp ID', text: 'ramp_id', disabled: false},
        ],
        pii_type_options: [
          { value: 'EMAIL', text: 'EMAIL', disabled: false},
          { value: 'FIRST_NAME', text: 'FIRST_NAME', disabled: false},
          { value: 'LAST_NAME', text: 'LAST_NAME', disabled: false},
          { value: 'PHONE', text: 'PHONE', disabled: false},
          { value: 'ADDRESS', text: 'ADDRESS', disabled: false},
          { value: 'CITY', text: 'CITY', disabled: false},
          { value: 'ZIP', text: 'ZIP', disabled: false},
          { value: 'STATE', text: 'STATE', disabled: false}
        ],
        isStep3Active: true
      }
    },
    computed: {
      ...mapState(['deleted_columns','dataset_definition', 's3key', 'step3_form_input', 'selected_dataset']),
      extra_columns() {
        const dataset_columns = this.selected_dataset_items.map(x => x.name)
        const file_columns = this.items.map(x => x.name)
        return file_columns.filter(x => !dataset_columns.includes(x))
      },
      missing_columns() {
        const dataset_columns = this.selected_dataset_items.map(x => x.name)
        const file_columns = this.items.map(x => x.name)
        return dataset_columns.filter(x => !file_columns.includes(x))
      },
      contains_hashed_identifier() {
        return this.items.filter(x => (x.column_type === 'PII')).length > 0
      },
      incompleteFields() {
        // check PII type
        if(this.items.filter(x => ((x.column_type === 'PII') && !!x.pii_type === false)).length > 0)
          return {
            errorItems: this.items.filter(x => ((x.column_type === 'PII') && x.pii_type==='')).map(x => x.name),
            errorType: 'PII Type'
          }

        // check column type
        if(this.items.filter(x => (x.column_type === '')).length > 0)
          return {
            errorItems: this.items.filter(x => x.column_type === '').map(x => x.name),
            errorType: 'Column Type'
          }

        // return empty if no errors
        return {
            errorItems: [],
            errorType: null
          }
      },
      mainEventTimeSelected() {
        return this.items.filter(x => (x.column_type === 'isMainEventTime')).length > 0
      },
    },
    activated: function () {
      console.log('activated')
    },
    deactivated: function () {
      console.log('deactivated');
    },
    created: function () {
      console.log('created')
    },
    mounted: function() {
      if (this.selected_dataset !== null) {
        // If the user opted to join to an existing dataset, then load that dataset's
        // schema into the web form and disable any changes:
        this.describe_dataset()
      }
      // Otherwise prompt the user to specify the schema for the new dataset 
      // that they want to create:
      this.new_dataset_definition = this.dataset_definition
      if (!this.s3key) {
        this.showMissingDataAlert = true
      }
      else if (!this.step3_form_input.length|| this.selected_dataset !== null) {
        this.get_datafile_columns('POST', 'get_data_columns', {'s3bucket': this.DATA_BUCKET_NAME, 's3key':this.s3key, 'file_format':this.dataset_definition.fileFormat})
      } else if (this.selected_dataset === null) {
        this.items = this.step3_form_input
      }
    },
    methods: {
      deleteColumn(column_name) {
        this.items = this.items.filter(x => x.name !== column_name)
        this.deleted_columns.push(column_name)
        this.$store.commit('updateDeletedColumns', this.deleted_columns)
        console.log("deleted_columns: " + this.deleted_columns)
      },
      onReset() {
        this.$store.commit('updateDeletedColumns', [])
        this.get_datafile_columns('POST', 'get_data_columns', {'s3bucket': this.DATA_BUCKET_NAME, 's3key':this.s3key})
        this.get_datafile_columns('POST', 'get_data_columns', {'s3bucket': this.DATA_BUCKET_NAME, 's3key':this.s3key, 'file_format':this.dataset_definition.fileFormat})
        this.column_type_options.forEach(x => x.disabled = false)
        this.pii_type_options.forEach(x => x.disabled = false)
      },
      validateForm() {
        // Data sets should be valid
        if (this.showBadRequestError || this.showServerError) return false
        // All fields must have values.
        if (this.incompleteFields.errorItems.length > 0) {
          this.showIncompleteFieldsError = true
          return false
        } else {
          this.showIncompleteFieldsError = false
        }
        // FACT datasets must have a field designated as the main event time.
        if (this.dataset_definition.dataSetType === 'FACT'
            && this.mainEventTimeSelected === false) {
          this.showIncompleteTimeFieldError = true
          return false
        } else {
          this.showIncompleteTimeFieldError = false
        }
        // DIMENSION datasets must not have a field designated as the main event time.
        if (this.dataset_definition.dataSetType === 'DIMENSION'
            && this.mainEventTimeSelected === true) {
          this.showUnexpectedTimeFieldError = true
          return false
        } else {
          this.showUnexpectedTimeFieldError = false
        }
        return true
      },
      onSubmit() {
        if (this.selected_dataset !== null) {
          this.extra_columns.forEach(x => this.deleteColumn(x))
          this.items = this.selected_dataset_items
          this.dataset_definition.dataSetId = this.selected_dataset
          this.dataset_definition.description = this.selected_dataset_description
          this.dataset_definition.dataSetType = this.selected_dataset_type
          this.dataset_definition.period = this.selected_dataset_period
        }
        if (!this.validateForm()) {console.log(this.validateForm()) 
          return }

        // remove the nullable attribute if it is false
        this.items.map(x => {
          if (x.nullable === false) delete x.nullable
        })
        // ------- Save form ------- //
        //
        // If hashed identifiers are present, then add user_id and user_type columns
        if (this.contains_hashed_identifier) {
          this.columns.push({
            "name": "user_id",
            "description": "The customer resolved id",
            "dataType": "STRING",
            "nullable": true,
            "isMainUserId": true
          })
          this.columns.push({
            "name": "user_type",
            "description": "The customer resolved type",
            "dataType": "STRING",
            "nullable": true,
            "isMainUserIdType": true
          })
        }
        // add hashed identifiers for each PII column
        this.items.filter(x => x.pii_type !== "")
          .forEach(x => {
            const column_definition = {
              "name": x.name,
              "description": "hashed " + x.description,
              "dataType": x.data_type,
              "externalUserIdType": {
                "type": "HashedIdentifier",
                "identifierType": x.pii_type
              }
            }
            if (x.nullable === true) column_definition.nullable = true
            this.columns.push(column_definition)
          }
        )
        // add liveramp identifier
        this.items.filter(x => x.column_type === 'LiveRamp ID')
          .forEach(x => {
            const column_definition = {
              "name": x.name,
              "description": x.description,
              "dataType": x.data_type,
              "externalUserIdType": {
                "type": "LiveRamp"
              }
            }
            if (x.nullable === true) column_definition.nullable = true
            this.columns.push(column_definition)

          })
        // add identifier for main event timestamp column
        this.items.filter(x => x.column_type === 'isMainEventTime')
          .forEach(x => {
            const column_definition = {
              "name": x.name,
              "description": x.description,
              "dataType": x.data_type,
              "isMainEventTime": true
            }
            this.columns.push(column_definition)

          })

        // add identifiers for non-PII columns
        this.items.filter(x => (x.pii_type === "" && (x.column_type !== 'isMainEventTime' && x.column_type !== 'LiveRamp ID')))
          .forEach(x => {
            const column_definition = {
              "name": x.name,
              "description": x.description,
              "dataType": x.data_type,
              "columnType": x.column_type,
            }
            if (x.nullable === true) column_definition.nullable = true
            this.columns.push(column_definition)
          }
          )
        this.new_dataset_definition['columns'] = this.columns
        if (this.content_type === "application/json")
          this.new_dataset_definition['fileFormat'] = 'JSON'
        else if (this.content_type === "text/csv")
          this.new_dataset_definition['fileFormat'] = 'CSV'
        else
          console.log("ERROR: unrecognized content_type, " + this.content_type)
          this.showServerError = true;

        this.$store.commit('updateDatasetDefinition', this.new_dataset_definition)
        this.$router.push('Step4')
      },
      changeDescription(value, index) {
        this.items[index].description = value;
        this.$store.commit('saveStep3FormInput', this.items)
      },
      changeDataType(value, index) {
        this.items[index].data_type = value;
        this.$store.commit('saveStep3FormInput', this.items)
      },
      changeNullable() {
        this.$store.commit('saveStep3FormInput', this.items)
      },
      changeColumnType(value, index) {
        // enable timestamp option if that was just deselected
        if (this.items[index].column_type === 'isMainEventTime') {
          let idx = this.column_type_options.findIndex((x => x.value === 'isMainEventTime'))
          this.column_type_options[idx].disabled = false
        }
        // enable live ramp option if that was just deselected
        if (this.items[index].column_type === 'LiveRamp ID') {
          let idx = this.column_type_options.findIndex((x => x.value === 'LiveRamp ID'))
          this.column_type_options[idx].disabled = false
        }
        // disable timestamp option if that was just selected
        if (value === 'isMainEventTime') {
          let idx = this.column_type_options.findIndex((x => x.value === 'isMainEventTime'))
          this.column_type_options[idx].disabled = true
          // automatically set data type to timestamp if column type is MainEventTime
          this.items[index].data_type = "TIMESTAMP"
        }
<<<<<<< HEAD
        if (value === 'LiveRamp ID') {
          let idx = this.column_type_options.findIndex((x => x.value === 'LiveRamp ID'))
          this.column_type_options[idx].disabled = true
           // automatically set data type to string if column type is ramp_id
          this.items[index].data_type = "STRING"
        }
=======
        // if changing from PII column to another, the PII Type and Nullable columns should be reset
        if (value !== 'PII' && this.items[index].column_type === 'PII') {
          // re-enable the previous PII Type value when unselecting the PII Column type
          const previous_value = this.items[index].pii_type
          let idx = this.pii_type_options.findIndex((x => x.value === previous_value));
          if (previous_value !== "") this.pii_type_options[idx].disabled = false

          this.items[index].pii_type = ""
          this.items[index].nullable = false
        }

>>>>>>> a4641afa
        this.items[index].column_type = value;
        this.$store.commit('saveStep3FormInput', this.items)
      },
      changePiiType(value, index) {
        // enable previously selected value
        if (this.items[index].pii_type !== "") {
          const previous_value = this.items[index].pii_type
          let idx = this.pii_type_options.findIndex((x => x.value === previous_value));
          this.pii_type_options[idx].disabled = false
        }
        // disable currently selected value
        let idx = this.pii_type_options.findIndex((x => x.value === value))
        this.pii_type_options[idx].disabled = true
        this.items[index].pii_type = value
        this.items[index].nullable = true
        this.$store.commit('saveStep3FormInput', this.items)
      },
      async get_datafile_columns(method, resource, data) {
        console.log("sending " + method + " " + resource + " " + JSON.stringify(data))
        this.items = []
        this.$store.commit('updateDeletedColumns', [])
        const apiName = 'amcufa-api'
        let response = ""
        this.busy_getting_datafile_columns = true;
        try {
          if (method === "POST") {
            let requestOpts = {
              headers: {'Content-Type': 'application/json'},
              body: data
            };
            response = await this.$Amplify.API.post(apiName, resource, requestOpts);
          }
          this.items = response.columns.map(x => {return {
            "name": x,
            "description": x.charAt(0).toUpperCase() + x.replace(/[^a-zA-Z0-9]/g, ' ').slice(1),
            "data_type": "STRING",
            "column_type": "",
            "pii_type": ""}
          }).filter(x => !this.deleted_columns.includes(x.name) )

          // warn if table contains hashed identifiers and user_id or user_type columns
          const idx = this.items.findIndex((x => x.name === "user_id"))
          if (idx >= 0) {
            this.items[idx]._rowVariant = 'danger'
            this.showUserIdWarning = true;
          }
          const idx2 = this.items.findIndex((x => x.name === "user_type"))
          if (idx2 >= 0) {
            this.items[idx2]._rowVariant = 'danger'
            this.showUserIdWarning = true;
          }
          this.content_type = response.content_type
        }
        catch (e) {
          if(e.response.status === 400) this.showBadRequestError = true;
          else this.showServerError = true;

          console.log("ERROR: " + e.response.data.message)
          this.busy_getting_datafile_columns = false;
          this.results = e.response.data.message
        }
        this.busy_getting_datafile_columns = false;
      },
      async describe_dataset() {
        this.selected_dataset_items = []
        const apiName = 'amcufa-api'
        let response = ""
        const method = 'POST'
        const resource = 'describe_dataset'
        const data = {'dataSetId': this.selected_dataset}
        this.busy_getting_dataset_definition = true;
        try {
          console.log("sending " + method + " " + resource + " " + JSON.stringify(data))
          let requestOpts = {
            headers: {'Content-Type': 'application/json'},
            body: data
          };
          response = await this.$Amplify.API.post(apiName, resource, requestOpts);
          this.selected_dataset_type = response.dataSetType
          this.selected_dataset_description = response.description
          this.selected_dataset_period = response.period
          // read schema for PII fields
          this.selected_dataset_items = this.selected_dataset_items.concat(response.columns.filter(x => "externalUserIdType" in x).map(x => ({"name": x.name, "description": x.description, "data_type": x.dataType, "column_type": "PII", "nullable": x.isNullable, "pii_type": x.externalUserIdType.identifierType})))
          // read schema for Timestamp field
          this.selected_dataset_items = this.selected_dataset_items.concat(response.columns.filter(x => x.isMainEventTime === true).map(x => ({"name": x.name, "description": x.description, "data_type": x.dataType, "column_type": "isMainEventTime", "pii_type":""})))
          // read schema for Dimension fields
          this.selected_dataset_items = this.selected_dataset_items.concat(response.columns.filter(x => x.columnType === "DIMENSION").map(x => ({"name": x.name, "description": x.description, "data_type": x.dataType, "column_type": x.columnType, "pii_type":"", "nullable": x.isNullable})))
          // read schema for Metric fields
          this.selected_dataset_items = this.selected_dataset_items.concat(response.columns.filter(x => x.columnType === "METRIC").map(x => ({"name": x.name, "description": x.description, "data_type": x.dataType, "column_type": x.columnType, "pii_type":"", "nullable": x.isNullable})))
        }
        catch (e) {
          console.log("ERROR: " + e.response.data.message)
          this.response = e.response.data.message
        }
        this.busy_getting_dataset_definition = false;
      },
  }
}
</script><|MERGE_RESOLUTION|>--- conflicted
+++ resolved
@@ -598,14 +598,12 @@
           // automatically set data type to timestamp if column type is MainEventTime
           this.items[index].data_type = "TIMESTAMP"
         }
-<<<<<<< HEAD
         if (value === 'LiveRamp ID') {
           let idx = this.column_type_options.findIndex((x => x.value === 'LiveRamp ID'))
           this.column_type_options[idx].disabled = true
            // automatically set data type to string if column type is ramp_id
           this.items[index].data_type = "STRING"
         }
-=======
         // if changing from PII column to another, the PII Type and Nullable columns should be reset
         if (value !== 'PII' && this.items[index].column_type === 'PII') {
           // re-enable the previous PII Type value when unselecting the PII Column type
@@ -617,7 +615,6 @@
           this.items[index].nullable = false
         }
 
->>>>>>> a4641afa
         this.items[index].column_type = value;
         this.$store.commit('saveStep3FormInput', this.items)
       },
