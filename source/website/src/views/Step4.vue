--- conflicted
+++ resolved
@@ -59,14 +59,10 @@
             <b-row>
               <b-col cols="10">
                 <h5>Columns:</h5>
-<<<<<<< HEAD
                 <div v-if="deleted_columns.length > 0">
                   Excluding columns {{ deleted_columns }} in {{ s3key }} from upload.
                 </div>
                 <b-table 
-=======
-                <b-table
->>>>>>> ad161eb4
                   v-if="dataset.columns && dataset.columns.length > 0"
                   small
                   outlined
@@ -168,7 +164,7 @@
         // Navigate to next step
         this.$router.push('Step5')
       },
-            async create_dataset() {
+      async create_dataset() {
         const resource = "create_dataset"
         const data = {'body': this.dataset_definition}
         console.log("sending POST " + " " + resource + " " + JSON.stringify(data))
@@ -182,36 +178,12 @@
           response = await this.$Amplify.API.post(apiName, resource, requestOpts);
           console.log(JSON.stringify(response))
           console.log("Dataset defined successfully")
-<<<<<<< HEAD
         } catch (e) {
           this.modal_title = e.response.status + " " + e.response.statusText
           console.log("ERROR: " + this.modal_title)
           this.isBusy = false;
           this.response = JSON.stringify(e.response.data)
           this.showModal = true
-=======
-
-          // Start Glue ETL job now that the dataset has been accepted by AMC
-          let s3keysList = this.s3key.split(',').map((item) => item.trim())
-
-          for (let key of s3keysList) {
-            console.log("Starting Glue ETL job for s3://" + this.DATA_BUCKET_NAME + "/" + key)
-            resource = 'start_amc_transformation'
-            data = {'sourceBucket': this.DATA_BUCKET_NAME, 'sourceKey': key, 'outputBucket': this.ARTIFACT_BUCKET_NAME, 'piiFields': JSON.stringify(this.pii_fields),'deletedFields': JSON.stringify(this.deleted_columns), 'timestampColumn': this.timestamp_column_name, 'datasetId': this.dataset_definition.dataSetId, 'period': this.dataset_definition.period, 'countryCode': this.dataset_definition.countryCode}
-            let requestOpts = {
-              headers: {'Content-Type': 'application/json'},
-              body: data
-            };
-            console.log("POST " + resource + " " + JSON.stringify(requestOpts))
-            response = await this.$Amplify.API.post(apiName, resource, requestOpts);
-            console.log(response)
-            console.log(JSON.stringify(response))
-            console.log("Started Glue ETL job")
-          }
-
-          // Navigate to next step
-          this.$router.push('Step5')
->>>>>>> ad161eb4
         }
       },
       async start_glue_etl(key) {
@@ -220,7 +192,7 @@
         const resource = 'start_amc_transformation'
         const apiName = 'amcufa-api'
         let response = ""
-        const data = {'sourceBucket': this.DATA_BUCKET_NAME, 'sourceKey': key, 'outputBucket': this.ARTIFACT_BUCKET_NAME, 'piiFields': JSON.stringify(this.pii_fields),'deletedFields': JSON.stringify(this.deleted_columns), 'timestampColumn': this.timestamp_column_name, 'datasetId': this.dataset_definition.dataSetId, 'period': this.dataset_definition.period}
+        const data = {'sourceBucket': this.DATA_BUCKET_NAME, 'sourceKey': key, 'outputBucket': this.ARTIFACT_BUCKET_NAME, 'piiFields': JSON.stringify(this.pii_fields),'deletedFields': JSON.stringify(this.deleted_columns), 'timestampColumn': this.timestamp_column_name, 'datasetId': this.dataset_definition.dataSetId, 'period': this.dataset_definition.period, 'countryCode': this.dataset_definition.countryCode}
         let requestOpts = {
           headers: {'Content-Type': 'application/json'},
           body: data
