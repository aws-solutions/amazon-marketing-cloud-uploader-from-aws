--- conflicted
+++ resolved
@@ -167,13 +167,12 @@
           console.log("Dataset defined successfully")
           
           // Start Glue ETL job now that the dataset has been accepted by AMC
-<<<<<<< HEAD
           let s3keysList = this.s3key.split(',').map((item) => item.trim())
 
           for (let key of s3keysList) {
             console.log("Starting Glue ETL job for s3://" + this.DATA_BUCKET_NAME + "/" + key)
             resource = 'start_amc_transformation'
-            data = {'sourceBucket': this.DATA_BUCKET_NAME, 'sourceKey': key, 'outputBucket': this.ARTIFACT_BUCKET_NAME, 'piiFields': JSON.stringify(this.pii_fields),'deletedFields': JSON.stringify(this.deleted_columns), 'timestampColumn': this.timestamp_column_name, 'datasetId': this.dataset_definition.dataSetId}
+            data = {'sourceBucket': this.DATA_BUCKET_NAME, 'sourceKey': key, 'outputBucket': this.ARTIFACT_BUCKET_NAME, 'piiFields': JSON.stringify(this.pii_fields),'deletedFields': JSON.stringify(this.deleted_columns), 'timestampColumn': this.timestamp_column_name, 'datasetId': this.dataset_definition.dataSetId, 'period': this.dataset_definition.period}
             let requestOpts = {
               headers: {'Content-Type': 'application/json'},
               body: data
@@ -184,20 +183,6 @@
             console.log(JSON.stringify(response))
             console.log("Started Glue ETL job")
           }
-=======
-          console.log("Starting Glue ETL job for s3://" + this.DATA_BUCKET_NAME + "/" + this.s3key)
-          resource = 'start_amc_transformation'
-          data = {'sourceBucket': this.DATA_BUCKET_NAME, 'sourceKey': this.s3key, 'outputBucket': this.ARTIFACT_BUCKET_NAME, 'piiFields': JSON.stringify(this.pii_fields),'deletedFields': JSON.stringify(this.deleted_columns), 'timestampColumn': this.timestamp_column_name, 'datasetId': this.dataset_definition.dataSetId, 'period': this.dataset_definition.period}
-          let requestOpts = {
-            headers: {'Content-Type': 'application/json'},
-            body: data
-          };
-          console.log("POST " + resource + " " + JSON.stringify(requestOpts))
-          response = await this.$Amplify.API.post(apiName, resource, requestOpts);
-          console.log(response)
-          console.log(JSON.stringify(response))
-          console.log("Started Glue ETL job")
->>>>>>> ff6e2669
           
           // Navigate to next step
           this.$router.push('Step5')
